import com.github.benmanes.gradle.versions.VersionsPlugin

plugins {
    id "com.github.ben-manes.versions" version "0.42.0"
}

allprojects {
    group 'me.coley'
    version '3.0.0-SNAPSHOT'
}

if (!JavaVersion.current().isJava11Compatible()) {
    throw new IllegalStateException('JDK 11+ is required to build Recaf')
}

subprojects {
    apply plugin: 'java'
    apply plugin: 'checkstyle'
    apply plugin: VersionsPlugin

    checkstyleMain.exclude '**/generated-src/**'

    sourceCompatibility = 11
    targetCompatibility = 11
    tasks.withType(JavaCompile) {
        options.encoding = 'UTF-8'
        options.incremental = true
    }

    repositories {
        mavenCentral()
        maven { url 'https://files.minecraftforge.net/maven' }
        maven { url 'https://jitpack.io' }
    }

    gradle.projectsEvaluated {
        tasks.withType(JavaCompile) {
            options.compilerArgs << "-Xlint:unchecked" << "-Xlint:deprecation"
        }
    }

    project.ext {
        def asmVersion = '9.2'
        def dexVersion = '2.5.2'
<<<<<<< HEAD
        def jpVersion = '3.23.1'
        def dudeVersion = '1.9.4'
=======
        def dudeVersion = '1.9.4'
        def jadxVersion = '1.3.3'
        def jpVersion = '3.24.0'
        def junitVersion = '5.8.2'
>>>>>>> 71bb4b86
        asm = "org.ow2.asm:asm:$asmVersion"
        asm_analysis = "org.ow2.asm:asm-analysis:$asmVersion"
        asm_commons = "org.ow2.asm:asm-commons:$asmVersion"
        asm_tree = "org.ow2.asm:asm-tree:$asmVersion"
        asm_util = "org.ow2.asm:asm-util:$asmVersion"
        awaitility = "org.awaitility:awaitility:4.1.1"
        baksmali = "org.smali:baksmali:$dexVersion"
        cafedude = "com.github.Col-E:CAFED00D:$dudeVersion"
<<<<<<< HEAD
        common_io = 'commons-io:commons-io:2.9.0'
=======
        common_io = 'commons-io:commons-io:2.11.0'
>>>>>>> 71bb4b86
        cfr = 'org.benf:cfr:0.152'
        dexlib = "org.smali:dexlib2:$dexVersion"
        directories = 'dev.dirs:directories:26'
        gson = 'com.google.code.gson:gson:2.9.0'
        guava = 'com.google.guava:guava:31.0.1-jre'
        hppc = 'com.carrotsearch:hppc:0.9.1'
        jadx = "io.github.skylot:jadx-core:$jadxVersion"
        jadx_input = "io.github.skylot:jadx-java-input:$jadxVersion"
        java_parser = "com.github.javaparser:javaparser-symbol-solver-core:$jpVersion"
        javax_annos = 'javax.annotation:javax.annotation-api:1.3.2'
        jphantom = 'com.github.Col-E:jphantom:1.4.3'
        junit_api = "org.junit.jupiter:junit-jupiter-api:$junitVersion"
        junit_engine = "org.junit.jupiter:junit-jupiter-engine:$junitVersion"
        junit_params = "org.junit.jupiter:junit-jupiter-params:$junitVersion"
        logback_classic = 'ch.qos.logback:logback-classic:1.2.10'
        pe = 'com.github.cademtz:JavaPeParser:1.0.0'
        javassist = 'org.javassist:javassist:3.28.0-GA'
        jelf = 'net.fornwall:jelf:0.7.0'
        picocli = 'info.picocli:picocli:4.6.3'
        regex = 'net.sourceforge.jregex:jregex:1.2_01'
        richtextfx = 'org.fxmisc.richtext:richtextfx:0.10.7'
        smali = "org.smali:smali:$dexVersion"
    }
}<|MERGE_RESOLUTION|>--- conflicted
+++ resolved
@@ -42,15 +42,10 @@
     project.ext {
         def asmVersion = '9.2'
         def dexVersion = '2.5.2'
-<<<<<<< HEAD
-        def jpVersion = '3.23.1'
-        def dudeVersion = '1.9.4'
-=======
         def dudeVersion = '1.9.4'
         def jadxVersion = '1.3.3'
         def jpVersion = '3.24.0'
         def junitVersion = '5.8.2'
->>>>>>> 71bb4b86
         asm = "org.ow2.asm:asm:$asmVersion"
         asm_analysis = "org.ow2.asm:asm-analysis:$asmVersion"
         asm_commons = "org.ow2.asm:asm-commons:$asmVersion"
@@ -59,11 +54,7 @@
         awaitility = "org.awaitility:awaitility:4.1.1"
         baksmali = "org.smali:baksmali:$dexVersion"
         cafedude = "com.github.Col-E:CAFED00D:$dudeVersion"
-<<<<<<< HEAD
-        common_io = 'commons-io:commons-io:2.9.0'
-=======
         common_io = 'commons-io:commons-io:2.11.0'
->>>>>>> 71bb4b86
         cfr = 'org.benf:cfr:0.152'
         dexlib = "org.smali:dexlib2:$dexVersion"
         directories = 'dev.dirs:directories:26'

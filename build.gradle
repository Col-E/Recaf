import com.github.benmanes.gradle.versions.VersionsPlugin

plugins {
    id "com.github.ben-manes.versions" version "0.42.0"
    id 'gov.tak.gradle.plugins.coverage-report-aggregator' version '1.1.0'
}

allprojects {
    group 'me.coley'
    version '3.0.0-SNAPSHOT'
}

subprojects {
    apply plugin: 'java'
    apply plugin: 'jacoco'
    apply plugin: VersionsPlugin

    // https://docs.gradle.org/current/userguide/toolchains.html
    // gradlew -q javaToolchains - see the list of detected toolchains.
    java {
        toolchain {
            languageVersion = JavaLanguageVersion.of(11)
        }
    }

    test {
        systemProperty 'junit.jupiter.execution.parallel.enabled', true
        systemProperty 'junit.jupiter.execution.parallel.mode.default', 'concurrent'
        testLogging {
            events "passed", "skipped", "failed"
        }
    }

    tasks.withType(Test).configureEach {
        reports.html.required = false
        reports.junitXml.required = false

        jacoco {
            includes = [ 'me/coley/recaf/**']
        }

        finalizedBy jacocoTestReport
    }

    tasks.withType(JavaCompile) {
        options.encoding = 'UTF-8'
        options.incremental = true
    }

    repositories {
        mavenCentral()
        mavenLocal()
        google()
        maven { url 'https://files.minecraftforge.net/maven' }
        maven { url 'https://jitpack.io' }
        maven { url 'https://maven.quiltmc.org/repository/release/' }
    }

    gradle.projectsEvaluated {
        tasks.withType(JavaCompile) {
            options.compilerArgs << "-Xlint:unchecked" << "-Xlint:deprecation"
        }
    }

    project.ext {
        def asmVersion = '9.5'
        def dexVersion = '2.5.2'
        def dudeVersion = '1.10.2'
        def jadxVersion = '1.4.4' // fails on 1.4.7 (runtime, no logger found)
        def jpVersion = '3.25.4'
        def junitVersion = '5.10.0'
        def lljzipVersion = '2.1.3'
        def ssvmVersion = '1.9.0.3'
        def quiltflowerVersion = '1.9.0'
        def procyonVersion = '0.6.0'
        aapt = 'com.android.tools.build:aapt2-proto:7.1.2-7984345'
        asm = "org.ow2.asm:asm:$asmVersion"
        asm_analysis = "org.ow2.asm:asm-analysis:$asmVersion"
        asm_commons = "org.ow2.asm:asm-commons:$asmVersion"
        asm_tree = "org.ow2.asm:asm-tree:$asmVersion"
        asm_util = "org.ow2.asm:asm-util:$asmVersion"
        baksmali = "org.smali:baksmali:$dexVersion"
        cafedude = "com.github.Col-E:CAFED00D:$dudeVersion"
        cfr = 'org.benf:cfr:0.152'
        common_io = 'commons-io:commons-io:2.13.0'
        dexlib = "org.smali:dexlib2:$dexVersion"
        diff = 'com.googlecode.java-diff-utils:diffutils:1.3.0'
        directories = 'dev.dirs:directories:26'
        docking = 'com.github.Col-E:tiwulfx-dock:1.2.3'
        fuzzy = 'me.xdrop:fuzzywuzzy:1.4.0'
        gson = 'com.google.code.gson:gson:2.10.1'
        hppc = 'com.carrotsearch:hppc:0.9.1'
        instrument_server = 'software.coley:instrumentation-server:1.3.6'
        jadx = "io.github.skylot:jadx-core:$jadxVersion"
        jadx_input = "io.github.skylot:jadx-java-input:$jadxVersion"
        java_parser = "com.github.javaparser:javaparser-symbol-solver-core:$jpVersion"
        javassist = 'org.javassist:javassist:3.29.2-GA'
        javax_annos = 'javax.annotation:javax.annotation-api:1.3.2'
<<<<<<< HEAD
        jelf = 'net.fornwall:jelf:0.7.0'
        jlinker = 'com.github.xxDark:jlinker:1.0.4'
=======
        jelf = 'net.fornwall:jelf:0.9.0'
>>>>>>> 8f168f12
        jphantom = 'com.github.Col-E:jphantom:1.4.3'
        junit_api = "org.junit.jupiter:junit-jupiter-api:$junitVersion"
        junit_engine = "org.junit.jupiter:junit-jupiter-engine:$junitVersion"
        junit_params = "org.junit.jupiter:junit-jupiter-params:$junitVersion"
        llzip = "software.coley:lljzip:$lljzipVersion"
        logback_classic = 'ch.qos.logback:logback-classic:1.2.10' // newer releases break in jar releases
        pe = 'com.github.cademtz:JavaPeParser:1.0.0' // fails on 2.2.3, breaking changes
        picocli = 'info.picocli:picocli:4.7.4'
        quiltflower = "org.quiltmc:quiltflower:$quiltflowerVersion"
        regex = 'net.sourceforge.jregex:jregex:1.2_01'
        richtextfx = 'org.fxmisc.richtext:richtextfx:0.10.9' // fails on 0.11.0 (no toolkit found)
        smali = "org.smali:smali:$dexVersion"
        ssvm = "com.github.xxdark:ssvm:$ssvmVersion"
        procyon_core = "org.bitbucket.mstrobel:procyon-core:$procyonVersion"
        procyon_compiler_tools = "org.bitbucket.mstrobel:procyon-compilertools:$procyonVersion"
    }
}

jacocoAggregation {
    // Ensure HTML report is always generated
    outputHtml = true
}<|MERGE_RESOLUTION|>--- conflicted
+++ resolved
@@ -96,12 +96,8 @@
         java_parser = "com.github.javaparser:javaparser-symbol-solver-core:$jpVersion"
         javassist = 'org.javassist:javassist:3.29.2-GA'
         javax_annos = 'javax.annotation:javax.annotation-api:1.3.2'
-<<<<<<< HEAD
-        jelf = 'net.fornwall:jelf:0.7.0'
         jlinker = 'com.github.xxDark:jlinker:1.0.4'
-=======
         jelf = 'net.fornwall:jelf:0.9.0'
->>>>>>> 8f168f12
         jphantom = 'com.github.Col-E:jphantom:1.4.3'
         junit_api = "org.junit.jupiter:junit-jupiter-api:$junitVersion"
         junit_engine = "org.junit.jupiter:junit-jupiter-engine:$junitVersion"

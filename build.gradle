plugins {
    alias(libs.plugins.benmanes.versions) apply false
    alias(libs.plugins.gradle.coverage.report.aggregator)
    alias(libs.plugins.gradle.checker.processor) apply false
}

allprojects {
    group 'software.coley'
    version '4.0.0-SNAPSHOT'
}

subprojects {
    apply plugin: 'java'
    apply plugin: 'jacoco'
    apply plugin: 'com.github.ben-manes.versions'

    repositories {
        mavenLocal()
        mavenCentral()
        google()
        maven { url 'https://maven.quiltmc.org/repository/release/' }
        maven { url 'https://jitpack.io' }
    }

    // ======================= DEPENDENCIES ========================
    dependencies {
        // to enforce it everywhere as standard
        implementation(libs.jakarta.annotation)
    }

    configurations.configureEach {
        // Annoying annotations that replace desired tab completions.
        exclude group: 'org.checkerframework'

        // Other annotations we don't use which are transitive deps of deps
        exclude group: 'com.google.code.findbugs'
        exclude group: 'com.google.errorprone'
        exclude group: 'com.google.j2objc'
        exclude group: 'org.jetbrains', module: 'annotations'

        // Used by ANTLR runtime, has a lot of IL8N related files which we don't use.
        // Removing this dependency doesn't inhibit the behavior of libraries using the
        // runtime in practice though.
        exclude group: 'com.ibm.icu'
    }

    // ========================== COMPILE ==========================

    // https://docs.gradle.org/current/userguide/toolchains.html
    // gradlew -q javaToolchains - see the list of detected toolchains.
    java {
        toolchain {
            languageVersion = JavaLanguageVersion.of(22)
        }
    }

    // Append options for unchecked/deprecation
<<<<<<< HEAD
    tasks.withType(JavaCompile).configureEach {
        options.compilerArgs << "-Xlint:unchecked" << "-Xlint:deprecation"
        options.encoding = 'UTF-8'
        options.incremental = true
=======
    gradle.projectsEvaluated {
        tasks.withType(JavaCompile).configureEach {
            options.compilerArgs << '-Xlint:unchecked' << '-Xlint:deprecation' << '-g' << '-parameters'
            options.encoding = 'UTF-8'
            options.incremental = true
        }
>>>>>>> b5dab0ec
    }

    // Enable automatic generation of null checks on annotated methods
    afterEvaluate { Project p ->
        p.plugins.apply('gov.tak.gradle.plugins.checker-processor')
    }

    // ========================== TESTING ==========================

    // All modules should have the same test framework setup.
    test {
        useJUnitPlatform()

        systemProperty 'junit.jupiter.execution.parallel.enabled', true
        systemProperty 'junit.jupiter.execution.parallel.mode.default', 'concurrent'

        testLogging {
            events "passed", "skipped", "failed"
        }
    }

    // All modules with Java components should share the same test dependencies.
    plugins.withType(JavaPlugin).configureEach {
        dependencies {
            testImplementation(libs.junit.api)
            testImplementation(libs.junit.params)
            testImplementation(libs.mockito)
            testRuntimeOnly(libs.junit.engine)
        }
    }

    // Need to tell any test-fixture-plugin to include dependencies
    // in its own configuration. Otherwise it can get confused.
    plugins.withType(JavaTestFixturesPlugin).configureEach {
        dependencies {
            testFixturesApi(libs.junit.api)
            testFixturesApi(libs.junit.params)
            testFixturesApi(libs.mockito)
        }
    }

    // Configure report outputs, and jacoco packages to target.
    tasks.withType(Test).configureEach {
        reports.html.required = false
        reports.junitXml.required = true

        jacoco {
            includes = ['software/coley/recaf/**']
        }
    }
}

// Always emit HTML & XML aggregate reports
jacocoAggregation {
    outputHtml = true
    outputXml = true
}

// Build aggregate report for test coverage when subproject 'test' tasks complete.
// But only do so when the 'test' tasks have executed.
// You can skip tests by specifying '-x test' in your gradle task arguments.
tasks.register('test') {
    dependsOn(subprojects.test)
    doLast {
        if (subprojects.test.stream().anyMatch(Task::getDidWork))
            buildJacocoAggregate.execute()
    }
}

tasks.register('build') {
    // Build will run tests, unless skipped by '-x test'.
    // Even if skipped, this will still lead to the subproject build tasks being executed, such as:
    //  - recaf-ui:shadowJar
    dependsOn(tasks.named('test'))
}<|MERGE_RESOLUTION|>--- conflicted
+++ resolved
@@ -55,19 +55,10 @@
     }
 
     // Append options for unchecked/deprecation
-<<<<<<< HEAD
     tasks.withType(JavaCompile).configureEach {
-        options.compilerArgs << "-Xlint:unchecked" << "-Xlint:deprecation"
+        options.compilerArgs << '-Xlint:unchecked' << '-Xlint:deprecation' << '-g' << '-parameters'
         options.encoding = 'UTF-8'
         options.incremental = true
-=======
-    gradle.projectsEvaluated {
-        tasks.withType(JavaCompile).configureEach {
-            options.compilerArgs << '-Xlint:unchecked' << '-Xlint:deprecation' << '-g' << '-parameters'
-            options.encoding = 'UTF-8'
-            options.incremental = true
-        }
->>>>>>> b5dab0ec
     }
 
     // Enable automatic generation of null checks on annotated methods

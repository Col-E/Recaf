plugins {
    id 'com.github.johnrengelman.shadow' version '7.1.2'
    id 'application'
}

mainClassName = "me.coley.recaf.RecafUI"

configurations {
    common
    implementation.extendsFrom common
}

dependencies {
    implementation project(':recaf-core')
    implementation awaitility
    implementation hppc
    implementation richtextfx
    // TODO: Official Java 8 artifact https://github.com/panemu/tiwulfx-dock/issues/5
    implementation 'com.github.Col-E:tiwulfx-dock:0.3'
    // TODO: Replace once 0.0.4 is released officially
    implementation 'com.github.Col-E:fxgraph:0.0.4'
    implementation pe
    implementation jelf
<<<<<<< HEAD
    implementation beanshell
    // Compatibility for Java 9+
    if (!JavaVersion.current().isJava9Compatible()) {
        compileOnly project(':recaf-facade')
    }
    // Compatibility for compiling on Java 9+ when JavaFX is not bundled
=======
>>>>>>> 1ab9ca07
    def javafxPlatform = getJavaFxPlatform()
    compileOnly group: 'org.openjfx', name: 'javafx-base', version: '17.0.2', classifier: javafxPlatform
    compileOnly group: 'org.openjfx', name: 'javafx-graphics', version: '17.0.2', classifier: javafxPlatform
    compileOnly group: 'org.openjfx', name: 'javafx-controls', version: '17.0.2', classifier: javafxPlatform
}

shadowJar {
    // Configured to match legacy release naming conventions.
    // This prevents major breaking of prior automated systems that depend on
    // the full release of the jar fitting a given pattern.
    archiveBaseName.set('recaf')
    archiveClassifier.set('J11-jar-with-dependencies')
    archiveVersion.set(project.version)
    // ANTLR doesn't need Icu4J's resources (14 mb)
    minimize {
        exclude("com/ibm/icu/impl/data/icudt70b/*")
    }
}

def getDependenciesUrls(configuration) {
    def list = new ArrayList<String>()
    configuration.allDependencies.each {
        for (def repo : repositories) {
            def url = repo.repositoryUrls[0]
            if ('file' == url.scheme) {
                continue
            }
            def jarUrl = String.format("%s%s/%s/%s/%s-%s.jar", url.toString(),
                    it.group.replace('.', '/'), it.name, it.version,
                    it.name, it.version)
            try {
                new URL(jarUrl).openStream().close()
                list.add(jarUrl)
                return
            } catch (IOException ignored) {
            }
        }
    }
    return list
}

private static def getJavaFxPlatform() {
    def os = System.getProperty('os.name').toLowerCase(Locale.ENGLISH)
    if (os.contains('win')) {
        return 'win'
    }
    if (os.contains('nix') || os.contains('nux')) {
        return 'linux'
    }
    if (os.contains('osx') || os.contains('mac')) {
        return 'mac'
    }
    assert false: "unknown os: $os"
}

jar {
    def common = getDependenciesUrls(configurations.common)
    manifest.attributes('Main-Class': 'me.coley.recaf.RecafUI',
            'Common-Dependencies': common.join(';'))
}<|MERGE_RESOLUTION|>--- conflicted
+++ resolved
@@ -21,15 +21,12 @@
     implementation 'com.github.Col-E:fxgraph:0.0.4'
     implementation pe
     implementation jelf
-<<<<<<< HEAD
     implementation beanshell
     // Compatibility for Java 9+
     if (!JavaVersion.current().isJava9Compatible()) {
         compileOnly project(':recaf-facade')
     }
     // Compatibility for compiling on Java 9+ when JavaFX is not bundled
-=======
->>>>>>> 1ab9ca07
     def javafxPlatform = getJavaFxPlatform()
     compileOnly group: 'org.openjfx', name: 'javafx-base', version: '17.0.2', classifier: javafxPlatform
     compileOnly group: 'org.openjfx', name: 'javafx-graphics', version: '17.0.2', classifier: javafxPlatform

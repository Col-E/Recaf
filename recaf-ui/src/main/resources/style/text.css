--- conflicted
+++ resolved
@@ -9,12 +9,8 @@
     -fx-tab-size: 4;
 }
 .paragraph-text {
-<<<<<<< HEAD
--fx-tab-size: 4;
-=======
     /* For RichTextFX */
     -fx-tab-size: 4;
->>>>>>> da2f038d
 }
 .filter-field {
     -fx-border-color: black;

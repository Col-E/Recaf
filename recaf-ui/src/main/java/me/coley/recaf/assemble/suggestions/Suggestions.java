--- conflicted
+++ resolved
@@ -153,17 +153,7 @@
 				: clazz.getFields().stream().filter(m -> (m.getAccess() & Opcodes.ACC_STATIC) == 0);
 		return new SuggestionsResults(
 				fieldName,
-<<<<<<< HEAD
-				fields.filter(f -> !f.getName().equals(fieldName))
-						.map(f -> {
-							BitSet matchingChars = matches(format(f), fieldName);
-							if (matchingChars == null)
-								return null;
-							return new Suggestion(f, format(f), matchingChars);
-						}).filter(Objects::nonNull)
-=======
 				startsWithSearchFields(fieldName, fields)
->>>>>>> 65aa8341
 		);
 	}
 
@@ -173,17 +163,7 @@
 				: clazz.getMethods().stream().filter(m -> (m.getAccess() & Opcodes.ACC_STATIC) == 0);
 		return new SuggestionsResults(
 				methodName,
-<<<<<<< HEAD
-				methods.filter(m -> !m.getName().equals(methodName))
-						.map(m -> {
-							BitSet matchingChars = matches(format(m), methodName);
-							if (matchingChars == null)
-								return null;
-							return new Suggestion(m, format(m), matchingChars);
-						}).filter(Objects::nonNull)
-=======
 				startsWithSearchMethods(methodName, methods)
->>>>>>> 65aa8341
 		);
 	}
 
@@ -195,14 +175,11 @@
 		return startsWithSearchInfo(fieldName, fields, Suggestions::format, FieldInfo::getName);
 	}
 
-	private static <I extends ItemInfo> Stream<Suggestion>
-	startsWithSearchInfo(
+	private static <I extends ItemInfo> Stream<Suggestion> startsWithSearchInfo(
 			String search, Stream<I> infoStream,
-			Function<I, String> formatInfo, Function<I, String> getName
-	) {
-		return infoStream.filter(f -> getName.apply(f).startsWith(search)).map(f -> {
-			return new InfoSuggestion(search, f, formatInfo.apply(f));
-		});
+			Function<I, String> formatInfo, Function<I, String> getName) {
+		return infoStream.filter(f -> getName.apply(f).startsWith(search))
+				.map(f -> new InfoSuggestion(search, f, formatInfo.apply(f)));
 	}
 
 	private static Stream<? extends Suggestion> fuzzySearchStrings(String search, Set<String> locals) {

--- conflicted
+++ resolved
@@ -165,13 +165,8 @@
 		meaning.setCellValueFactory(new PropertyValueFactory<>("meaning"));
 		primaryTableView.getColumns().addAll(member, value, meaning);
 
-<<<<<<< HEAD
-		logger.debug("Selected item: {}", newValue.getValue());
-
 		primaryTableView.getItems().clear();
 
-=======
->>>>>>> d2888da7
 		if (newValue == itemDosHeader) {
 			DOS_MODE.apply(pe, primaryTableView);
 		} else if (newValue == itemFileHeaders) {

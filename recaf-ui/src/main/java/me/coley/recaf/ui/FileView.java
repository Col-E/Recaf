package me.coley.recaf.ui;

import javafx.scene.Node;
import javafx.scene.layout.BorderPane;
import me.coley.recaf.RecafUI;
import me.coley.recaf.code.FileInfo;
import me.coley.recaf.config.Configs;
import me.coley.recaf.ui.behavior.*;
import me.coley.recaf.ui.control.PannableImageView;
import me.coley.recaf.ui.control.TextView;
import me.coley.recaf.ui.control.code.Languages;
import me.coley.recaf.ui.control.hex.HexFileView;
import me.coley.recaf.ui.pane.pe.PEExplorerPane;
import me.coley.recaf.util.ByteHeaderUtil;
import me.coley.recaf.util.StringUtil;
import me.coley.recaf.workspace.Workspace;
import me.coley.recaf.workspace.resource.Resource;

/**
 * Display for a {@link FileView}.
 *
 * @author Matt Coley
 */
public class FileView extends BorderPane implements FileRepresentation, Cleanable, Undoable {
	private FileRepresentation mainView;
	private FileViewMode mode = Configs.editor().defaultFileView;
	private FileInfo info;

	/**
	 * @param info
	 * 		Initial state of the file to display.
	 */
	public FileView(FileInfo info) {
		this.info = info;
		mainView = createViewForFile(info);
		setCenter(mainView.getNodeRepresentation());
		onUpdate(info);
		Configs.keybinds().installEditorKeys(this);
	}

	@Override
	public void cleanup() {
		if (mainView instanceof Cleanable) {
			((Cleanable) mainView).cleanup();
		}
	}

	@Override
	public void onUpdate(FileInfo newValue) {
		this.info = newValue;
		if (mainView != null) {
			mainView.onUpdate(newValue);
		}
	}

	@Override
	public void undo() {
		if (supportsEditing()) {
			Resource primary = getPrimary();
			String name = info.getName();
			if (primary != null && primary.getFiles().hasHistory(name))
				primary.getFiles().decrementHistory(name);
		}
	}

	@Override
	public SaveResult save() {
		if (supportsEditing()) {
			return mainView.save();
		}
		return SaveResult.IGNORED;
	}

	@Override
	public boolean supportsEditing() {
		// Only allow editing if the wrapped info belongs to the primary resource
		Resource primary = getPrimary();
		if (primary == null || !primary.getFiles().containsKey(info.getName()))
			return false;
		// Then delegate to main view
		if (mainView != null)
			return mainView.supportsEditing();
		return false;
	}

	@Override
	public Node getNodeRepresentation() {
		return this;
	}

	@Override
	public FileInfo getCurrentFileInfo() {
		return info;
	}

	/**
	 * Set the view mode and trigger a refresh.
	 *
	 * @param mode
	 * 		New view mode.
	 */
	public void setMode(FileViewMode mode) {
		// Skip if the same
		if (this.mode == mode)
			return;
		this.mode = mode;
		// Cleanup old view if present
		if (mainView instanceof Cleanable) {
			((Cleanable) mainView).cleanup();
		}
		// Trigger refresh
		mainView = createViewForFile(info);
		setCenter(mainView.getNodeRepresentation());
		onUpdate(info);
	}

	private FileRepresentation createViewForFile(FileInfo info) {
		byte[] content = info.getValue();
		// Create representation based on file header
<<<<<<< HEAD
		if (ByteHeaderUtil.matchAny(content, ByteHeaderUtil.IMAGE_HEADERS)) {
			PannableImageView imageView = new PannableImageView(content);
			return new BasicFileRepresentation(imageView, newInfo -> imageView.setImage(newInfo.getValue()));
		} if (ByteHeaderUtil.match(content, ByteHeaderUtil.EXE_DLL)) {
			PEExplorerPane peExplorer = new PEExplorerPane();
			peExplorer.onUpdate(info);
			return peExplorer;
		} else if (StringUtil.isText(info.getValue())){
			TextView view = new TextView(Languages.get(info.getExtension()), null);
			view.onUpdate(info);
			return view;
=======
		if (mode == FileViewMode.AUTO) {
			if (ByteHeaderUtil.matchAny(content, ByteHeaderUtil.IMAGE_HEADERS)) {
				PannableImageView imageView = new PannableImageView();
				return new BasicFileRepresentation(imageView, newInfo -> imageView.setImage(newInfo.getValue()));
			} else if (StringUtil.isText(info.getValue())) {
				return new TextView(Languages.get(info.getExtension()), null);
			} else {
				return new HexFileView();
			}
		} else if (mode == FileViewMode.TEXT) {
			return new TextView(Languages.get(info.getExtension()), null);
>>>>>>> 175319de
		} else {
			return new HexFileView();
		}
	}

	private static Resource getPrimary() {
		Workspace workspace = RecafUI.getController().getWorkspace();
		if (workspace != null)
			return workspace.getResources().getPrimary();
		return null;
	}
}<|MERGE_RESOLUTION|>--- conflicted
+++ resolved
@@ -117,31 +117,22 @@
 	private FileRepresentation createViewForFile(FileInfo info) {
 		byte[] content = info.getValue();
 		// Create representation based on file header
-<<<<<<< HEAD
-		if (ByteHeaderUtil.matchAny(content, ByteHeaderUtil.IMAGE_HEADERS)) {
-			PannableImageView imageView = new PannableImageView(content);
-			return new BasicFileRepresentation(imageView, newInfo -> imageView.setImage(newInfo.getValue()));
-		} if (ByteHeaderUtil.match(content, ByteHeaderUtil.EXE_DLL)) {
-			PEExplorerPane peExplorer = new PEExplorerPane();
-			peExplorer.onUpdate(info);
-			return peExplorer;
-		} else if (StringUtil.isText(info.getValue())){
-			TextView view = new TextView(Languages.get(info.getExtension()), null);
-			view.onUpdate(info);
-			return view;
-=======
 		if (mode == FileViewMode.AUTO) {
 			if (ByteHeaderUtil.matchAny(content, ByteHeaderUtil.IMAGE_HEADERS)) {
 				PannableImageView imageView = new PannableImageView();
 				return new BasicFileRepresentation(imageView, newInfo -> imageView.setImage(newInfo.getValue()));
-			} else if (StringUtil.isText(info.getValue())) {
+			}
+			else if (ByteHeaderUtil.matchAny(content, ByteHeaderUtil.WINDOWS_HEADERS)) {
+				PEExplorerPane peExplorerPane = new PEExplorerPane();
+				return new BasicFileRepresentation(peExplorerPane, newInfo -> peExplorerPane.onUpdate(newInfo));
+			}
+			else if (StringUtil.isText(info.getValue())) {
 				return new TextView(Languages.get(info.getExtension()), null);
 			} else {
 				return new HexFileView();
 			}
 		} else if (mode == FileViewMode.TEXT) {
 			return new TextView(Languages.get(info.getExtension()), null);
->>>>>>> 175319de
 		} else {
 			return new HexFileView();
 		}

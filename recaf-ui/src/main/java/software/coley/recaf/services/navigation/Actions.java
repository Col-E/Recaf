package software.coley.recaf.services.navigation;

import jakarta.annotation.Nonnull;
import jakarta.enterprise.context.ApplicationScoped;
import jakarta.enterprise.inject.Instance;
import jakarta.inject.Inject;
import javafx.beans.value.ObservableValue;
import javafx.collections.ObservableList;
import javafx.scene.Node;
import javafx.scene.control.ContextMenu;
import javafx.scene.control.Menu;
import javafx.scene.control.MenuItem;
import javafx.scene.control.Tab;
import javafx.stage.Stage;
import org.kordamp.ikonli.Ikon;
import org.kordamp.ikonli.carbonicons.CarbonIcons;
import org.objectweb.asm.ClassWriter;
import org.slf4j.Logger;
import software.coley.collections.Unchecked;
import software.coley.recaf.analytics.logging.Logging;
import software.coley.recaf.info.*;
import software.coley.recaf.info.annotation.Annotated;
import software.coley.recaf.info.annotation.AnnotationInfo;
import software.coley.recaf.info.builder.JvmClassInfoBuilder;
import software.coley.recaf.info.member.ClassMember;
import software.coley.recaf.info.member.FieldMember;
import software.coley.recaf.info.member.MethodMember;
import software.coley.recaf.path.*;
import software.coley.recaf.services.Service;
import software.coley.recaf.services.cell.icon.IconProviderService;
import software.coley.recaf.services.cell.text.TextProviderService;
import software.coley.recaf.services.mapping.IntermediateMappings;
import software.coley.recaf.services.mapping.MappingApplier;
import software.coley.recaf.services.mapping.MappingResults;
import software.coley.recaf.services.window.WindowFactory;
import software.coley.recaf.ui.control.FontIconView;
import software.coley.recaf.ui.control.graph.MethodCallGraphsPane;
import software.coley.recaf.ui.control.popup.AddMemberPopup;
import software.coley.recaf.ui.control.popup.ItemListSelectionPopup;
import software.coley.recaf.ui.control.popup.ItemTreeSelectionPopup;
import software.coley.recaf.ui.control.popup.NamePopup;
import software.coley.recaf.ui.docking.DockingManager;
import software.coley.recaf.ui.docking.DockingRegion;
import software.coley.recaf.ui.docking.DockingTab;
import software.coley.recaf.ui.pane.CommentEditPane;
import software.coley.recaf.ui.pane.DocumentationPane;
import software.coley.recaf.ui.pane.editing.android.AndroidClassPane;
import software.coley.recaf.ui.pane.editing.assembler.AssemblerPane;
import software.coley.recaf.ui.pane.editing.binary.BinaryXmlFilePane;
import software.coley.recaf.ui.pane.editing.binary.HexFilePane;
import software.coley.recaf.ui.pane.editing.jvm.JvmClassEditorType;
import software.coley.recaf.ui.pane.editing.jvm.JvmClassPane;
import software.coley.recaf.ui.pane.editing.media.AudioFilePane;
import software.coley.recaf.ui.pane.editing.media.ImageFilePane;
import software.coley.recaf.ui.pane.editing.media.VideoFilePane;
import software.coley.recaf.ui.pane.editing.text.TextFilePane;
import software.coley.recaf.ui.pane.search.*;
import software.coley.recaf.ui.window.RecafScene;
import software.coley.recaf.util.*;
import software.coley.recaf.util.visitors.*;
import software.coley.recaf.workspace.PathExportingManager;
import software.coley.recaf.workspace.model.Workspace;
import software.coley.recaf.workspace.model.bundle.*;
import software.coley.recaf.workspace.model.resource.WorkspaceResource;

import java.util.*;
import java.util.function.Consumer;
import java.util.function.Supplier;
import java.util.stream.Collectors;

import static software.coley.collections.Unchecked.cast;
import static software.coley.recaf.util.Lang.getBinding;
import static software.coley.recaf.util.Menus.*;
import static software.coley.recaf.util.StringUtil.*;

/**
 * Common actions integration.
 *
 * @author Matt Coley
 */
@ApplicationScoped
public class Actions implements Service {
	public static final String ID = "actions";
	private static final Logger logger = Logging.get(Actions.class);
	private final NavigationManager navigationManager;
	private final DockingManager dockingManager;
	private final WindowFactory windowFactory;
	private final TextProviderService textService;
	private final IconProviderService iconService;
	private final PathExportingManager pathExportingManager;
	private final Instance<MappingApplier> applierProvider;
	private final Instance<JvmClassPane> jvmPaneProvider;
	private final Instance<AndroidClassPane> androidPaneProvider;
	private final Instance<BinaryXmlFilePane> binaryXmlPaneProvider;
	private final Instance<TextFilePane> textPaneProvider;
	private final Instance<ImageFilePane> imagePaneProvider;
	private final Instance<AudioFilePane> audioPaneProvider;
	private final Instance<VideoFilePane> videoPaneProvider;
	private final Instance<HexFilePane> hexPaneProvider;
	private final Instance<AssemblerPane> assemblerPaneProvider;
	private final Instance<CommentEditPane> documentationPaneProvider;
	private final Instance<MethodCallGraphsPane> callGraphsPaneProvider;
	private final Instance<StringSearchPane> stringSearchPaneProvider;
	private final Instance<NumberSearchPane> numberSearchPaneProvider;
	private final Instance<ClassReferenceSearchPane> classReferenceSearchPaneProvider;
	private final Instance<MemberReferenceSearchPane> memberReferenceSearchPaneProvider;
	private final ActionsConfig config;

	@Inject
	public Actions(@Nonnull ActionsConfig config,
<<<<<<< HEAD
	               @Nonnull NavigationManager navigationManager,
	               @Nonnull DockingManager dockingManager,
	               @Nonnull WindowFactory windowFactory,
	               @Nonnull TextProviderService textService,
	               @Nonnull IconProviderService iconService,
	               @Nonnull PathExportingManager pathExportingManager,
	               @Nonnull Instance<MappingApplier> applierProvider,
	               @Nonnull Instance<JvmClassPane> jvmPaneProvider,
	               @Nonnull Instance<AndroidClassPane> androidPaneProvider,
	               @Nonnull Instance<BinaryXmlFilePane> binaryXmlPaneProvider,
	               @Nonnull Instance<TextFilePane> textPaneProvider,
	               @Nonnull Instance<ImageFilePane> imagePaneProvider,
	               @Nonnull Instance<AudioFilePane> audioPaneProvider,
	               @Nonnull Instance<VideoFilePane> videoPaneProvider,
	               @Nonnull Instance<AssemblerPane> assemblerPaneProvider,
	               @Nonnull Instance<CommentEditPane> documentationPaneProvider,
	               @Nonnull Instance<StringSearchPane> stringSearchPaneProvider,
	               @Nonnull Instance<NumberSearchPane> numberSearchPaneProvider,
	               @Nonnull Instance<MethodCallGraphsPane> callGraphsPaneProvider,
	               @Nonnull Instance<ClassReferenceSearchPane> classReferenceSearchPaneProvider,
	               @Nonnull Instance<MemberReferenceSearchPane> memberReferenceSearchPaneProvider) {
=======
				   @Nonnull NavigationManager navigationManager,
				   @Nonnull DockingManager dockingManager,
				   @Nonnull WindowFactory windowFactory,
				   @Nonnull TextProviderService textService,
				   @Nonnull IconProviderService iconService,
				   @Nonnull PathExportingManager pathExportingManager,
				   @Nonnull Instance<MappingApplier> applierProvider,
				   @Nonnull Instance<JvmClassPane> jvmPaneProvider,
				   @Nonnull Instance<AndroidClassPane> androidPaneProvider,
				   @Nonnull Instance<BinaryXmlFilePane> binaryXmlPaneProvider,
				   @Nonnull Instance<TextFilePane> textPaneProvider,
				   @Nonnull Instance<ImageFilePane> imagePaneProvider,
				   @Nonnull Instance<AudioFilePane> audioPaneProvider,
				   @Nonnull Instance<VideoFilePane> videoPaneProvider,
				   @Nonnull Instance<HexFilePane> hexPaneProvider,
				   @Nonnull Instance<AssemblerPane> assemblerPaneProvider,
				   @Nonnull Instance<CommentEditPane> documentationPaneProvider,
				   @Nonnull Instance<StringSearchPane> stringSearchPaneProvider,
				   @Nonnull Instance<NumberSearchPane> numberSearchPaneProvider,
				   @Nonnull Instance<ClassReferenceSearchPane> classReferenceSearchPaneProvider,
				   @Nonnull Instance<MemberReferenceSearchPane> memberReferenceSearchPaneProvider) {
>>>>>>> 4e323acf
		this.config = config;
		this.navigationManager = navigationManager;
		this.dockingManager = dockingManager;
		this.windowFactory = windowFactory;
		this.textService = textService;
		this.iconService = iconService;
		this.pathExportingManager = pathExportingManager;
		this.applierProvider = applierProvider;
		this.jvmPaneProvider = jvmPaneProvider;
		this.androidPaneProvider = androidPaneProvider;
		this.binaryXmlPaneProvider = binaryXmlPaneProvider;
		this.textPaneProvider = textPaneProvider;
		this.imagePaneProvider = imagePaneProvider;
		this.audioPaneProvider = audioPaneProvider;
		this.videoPaneProvider = videoPaneProvider;
		this.hexPaneProvider = hexPaneProvider;
		this.assemblerPaneProvider = assemblerPaneProvider;
		this.documentationPaneProvider = documentationPaneProvider;
		this.stringSearchPaneProvider = stringSearchPaneProvider;
		this.numberSearchPaneProvider = numberSearchPaneProvider;
		this.callGraphsPaneProvider = callGraphsPaneProvider;
		this.classReferenceSearchPaneProvider = classReferenceSearchPaneProvider;
		this.memberReferenceSearchPaneProvider = memberReferenceSearchPaneProvider;
	}

	/**
	 * Brings a {@link Navigable} component representing a class/file into focus.
	 * If no such component exists, one is created.
	 * <br>
	 * Automatically calls the type-specific goto-declaration handling.
	 *
	 * @param path
	 * 		Path to class or file to open.
	 *
	 * @return Navigable content representing content of the path.
	 *
	 * @throws IncompletePathException
	 * 		When the path is missing parent elements.
	 */
	@Nonnull
	public Navigable gotoDeclaration(@Nonnull PathNode<?> path) throws IncompletePathException {
		if (path instanceof ClassPathNode classPath) return gotoDeclaration(classPath);
		else if (path instanceof FilePathNode filePath) return gotoDeclaration(filePath);
		else if (path instanceof ClassMemberPathNode classMemberPath) {
			ClassPathNode parent = classMemberPath.getParent();
			if (parent == null)
				throw new IncompletePathException(ClassInfo.class);
			ClassNavigable navigable = gotoDeclaration(parent);
			navigable.requestFocus(classMemberPath.getValue());
			return navigable;
		} else if (path instanceof LineNumberPathNode lineNumberPath) {
			FilePathNode parent = lineNumberPath.getParent();
			if (parent == null)
				throw new IncompletePathException(FileInfo.class);
			return gotoDeclaration(parent);
		}
		throw new IncompletePathException(path.getValueType());
	}

	/**
	 * Brings a {@link ClassNavigable} component representing the given class into focus.
	 * If no such component exists, one is created.
	 * <br>
	 * Automatically calls the type-specific goto-declaration handling.
	 *
	 * @param path
	 * 		Path containing a class to open.
	 *
	 * @return Navigable content representing class content of the path.
	 *
	 * @throws IncompletePathException
	 * 		When the path is missing parent elements.
	 */
	@Nonnull
	public ClassNavigable gotoDeclaration(@Nonnull ClassPathNode path) throws IncompletePathException {
		Workspace workspace = path.getValueOfType(Workspace.class);
		WorkspaceResource resource = path.getValueOfType(WorkspaceResource.class);
		ClassBundle<?> bundle = path.getValueOfType(ClassBundle.class);
		ClassInfo info = path.getValue();
		if (workspace == null) {
			logger.error("Cannot resolve required path nodes for class '{}', missing workspace in path", info.getName());
			throw new IncompletePathException(Workspace.class);
		}
		if (resource == null) {
			logger.error("Cannot resolve required path nodes for class '{}', missing resource in path", info.getName());
			throw new IncompletePathException(WorkspaceResource.class);
		}
		if (bundle == null) {
			logger.error("Cannot resolve required path nodes for class '{}', missing bundle in path", info.getName());
			throw new IncompletePathException(ClassBundle.class);
		}

		// Handle JVM vs Android
		if (info.isJvmClass()) {
			return gotoDeclaration(workspace, resource, (JvmClassBundle) bundle, info.asJvmClass());
		} else if (info.isAndroidClass()) {
			return gotoDeclaration(workspace, resource, (AndroidClassBundle) bundle, info.asAndroidClass());
		}
		throw new UnsupportedContentException("Unsupported class type: " + info.getClass().getName());
	}

	/**
	 * Brings a {@link ClassNavigable} component representing the given class into focus.
	 * If no such component exists, one is created.
	 *
	 * @param workspace
	 * 		Containing workspace.
	 * @param resource
	 * 		Containing resource.
	 * @param bundle
	 * 		Containing bundle.
	 * @param info
	 * 		Class to go to.
	 *
	 * @return Navigable content representing class content of the path.
	 */
	@Nonnull
	public ClassNavigable gotoDeclaration(@Nonnull Workspace workspace,
	                                      @Nonnull WorkspaceResource resource,
	                                      @Nonnull JvmClassBundle bundle,
	                                      @Nonnull JvmClassInfo info) {
		ClassPathNode path = PathNodes.classPath(workspace, resource, bundle, info);
		return (ClassNavigable) getOrCreatePathContent(path, () -> {
			// Create text/graphic for the tab to create.
			String title = textService.getJvmClassInfoTextProvider(workspace, resource, bundle, info).makeText();
			Node graphic = iconService.getJvmClassInfoIconProvider(workspace, resource, bundle, info).makeIcon();
			if (title == null) throw new IllegalStateException("Missing title");
			if (graphic == null) throw new IllegalStateException("Missing graphic");

			// Create content for the tab.
			JvmClassPane content = jvmPaneProvider.get();
			content.onUpdatePath(path);

			// Build the tab.
			DockingTab tab = createTab(dockingManager.getPrimaryRegion(), title, graphic, content);
			content.addPathUpdateListener(updatedPath -> {
				// Update tab graphic in case backing class details change.
				JvmClassInfo updatedInfo = updatedPath.getValue().asJvmClass();
				String updatedTitle = textService.getJvmClassInfoTextProvider(workspace, resource, bundle, updatedInfo).makeText();
				Node updatedGraphic = iconService.getJvmClassInfoIconProvider(workspace, resource, bundle, updatedInfo).makeIcon();
				FxThreadUtil.run(() -> {
					tab.setText(updatedTitle);
					tab.setGraphic(updatedGraphic);
				});
			});
			ContextMenu menu = new ContextMenu();
			ObservableList<MenuItem> items = menu.getItems();
			Menu mode = menu("menu.mode", CarbonIcons.VIEW);
			mode.getItems().addAll(
					action("menu.mode.class.decompile", CarbonIcons.CODE,
							() -> content.setEditorType(JvmClassEditorType.DECOMPILE)),
					action("menu.mode.file.hex", CarbonIcons.NUMBER_0,
							() -> content.setEditorType(JvmClassEditorType.HEX))
			);
			items.add(mode);
			items.add(action("menu.tab.copypath", CarbonIcons.COPY_LINK, () -> ClipboardUtil.copyString(info)));
			items.add(separator());
			addCloseActions(menu, tab);
			tab.setContextMenu(menu);
			return tab;
		});
	}

	/**
	 * Brings a {@link ClassNavigable} component representing the given class into focus.
	 * If no such component exists, one is created.
	 *
	 * @param workspace
	 * 		Containing workspace.
	 * @param resource
	 * 		Containing resource.
	 * @param bundle
	 * 		Containing bundle.
	 * @param info
	 * 		Class to go to.
	 *
	 * @return Navigable content representing class content of the path.
	 */
	@Nonnull
	public ClassNavigable gotoDeclaration(@Nonnull Workspace workspace,
	                                      @Nonnull WorkspaceResource resource,
	                                      @Nonnull AndroidClassBundle bundle,
	                                      @Nonnull AndroidClassInfo info) {
		ClassPathNode path = PathNodes.classPath(workspace, resource, bundle, info);
		return (ClassNavigable) getOrCreatePathContent(path, () -> {
			// Create text/graphic for the tab to create.
			String title = textService.getAndroidClassInfoTextProvider(workspace, resource, bundle, info).makeText();
			Node graphic = iconService.getAndroidClassInfoIconProvider(workspace, resource, bundle, info).makeIcon();
			if (title == null) throw new IllegalStateException("Missing title");
			if (graphic == null) throw new IllegalStateException("Missing graphic");

			// Create content for the tab.
			AndroidClassPane content = androidPaneProvider.get();
			content.onUpdatePath(path);

			// Build the tab.
			DockingTab tab = createTab(dockingManager.getPrimaryRegion(), title, graphic, content);
			content.addPathUpdateListener(updatedPath -> {
				// Update tab graphic in case backing class details change.
				AndroidClassInfo updatedInfo = updatedPath.getValue().asAndroidClass();
				String updatedTitle = textService.getAndroidClassInfoTextProvider(workspace, resource, bundle, updatedInfo).makeText();
				Node updatedGraphic = iconService.getAndroidClassInfoIconProvider(workspace, resource, bundle, updatedInfo).makeIcon();
				FxThreadUtil.run(() -> {
					tab.setText(updatedTitle);
					tab.setGraphic(updatedGraphic);
				});
			});
			setupInfoTabContextMenu(info, tab);
			return tab;
		});
	}

	/**
	 * Brings a {@link FileNavigable} component representing the given file into focus.
	 * If no such component exists, one is created.
	 * <br>
	 * Automatically calls the type-specific goto-declaration handling.
	 *
	 * @param path
	 * 		Path containing a file to open.
	 *
	 * @return Navigable content representing file content of the path.
	 *
	 * @throws IncompletePathException
	 * 		When the path is missing parent elements.
	 */
	@Nonnull
	public FileNavigable gotoDeclaration(@Nonnull FilePathNode path) throws IncompletePathException {
		Workspace workspace = path.getValueOfType(Workspace.class);
		WorkspaceResource resource = path.getValueOfType(WorkspaceResource.class);
		FileBundle bundle = path.getValueOfType(FileBundle.class);
		FileInfo info = path.getValue();
		if (workspace == null) {
			logger.error("Cannot resolve required path nodes for file '{}', missing workspace in path", info.getName());
			throw new IncompletePathException(Workspace.class);
		}
		if (resource == null) {
			logger.error("Cannot resolve required path nodes for file '{}', missing resource in path", info.getName());
			throw new IncompletePathException(WorkspaceResource.class);
		}
		if (bundle == null) {
			logger.error("Cannot resolve required path nodes for file '{}', missing bundle in path", info.getName());
			throw new IncompletePathException(ClassBundle.class);
		}

		// Handle text vs binary
		if (info.isTextFile()) {
			return gotoDeclaration(workspace, resource, bundle, info.asTextFile());
		} else if (info.isImageFile()) {
			return gotoDeclaration(workspace, resource, bundle, info.asImageFile());
		} else if (info instanceof BinaryXmlFileInfo binaryXml) {
			return gotoDeclaration(workspace, resource, bundle, binaryXml);
		} else if (info.isAudioFile()) {
			return gotoDeclaration(workspace, resource, bundle, info.asAudioFile());
		} else if (info.isVideoFile()) {
			return gotoDeclaration(workspace, resource, bundle, info.asVideoFile());
		}
		return gotoDeclaration(workspace, resource, bundle, info.asFile());
	}

	/**
	 * Brings a {@link FileNavigable} component representing the given binary XML file into focus.
	 * If no such component exists, one is created.
	 *
	 * @param workspace
	 * 		Containing workspace.
	 * @param resource
	 * 		Containing resource.
	 * @param bundle
	 * 		Containing bundle.
	 * @param info
	 * 		Binary XML file to go to.
	 *
	 * @return Navigable content representing binary XML file content of the path.
	 */
	@Nonnull
	public FileNavigable gotoDeclaration(@Nonnull Workspace workspace,
	                                     @Nonnull WorkspaceResource resource,
	                                     @Nonnull FileBundle bundle,
	                                     @Nonnull BinaryXmlFileInfo info) {
		FilePathNode path = PathNodes.filePath(workspace, resource, bundle, info);
		return (FileNavigable) getOrCreatePathContent(path, () -> {
			// Create text/graphic for the tab to create.
			String title = textService.getFileInfoTextProvider(workspace, resource, bundle, info).makeText();
			Node graphic = iconService.getFileInfoIconProvider(workspace, resource, bundle, info).makeIcon();
			if (title == null) throw new IllegalStateException("Missing title");
			if (graphic == null) throw new IllegalStateException("Missing graphic");

			// Create content for the tab.
			BinaryXmlFilePane content = binaryXmlPaneProvider.get();
			content.onUpdatePath(path);

			// Build the tab.
			DockingTab tab = createTab(dockingManager.getPrimaryRegion(), title, graphic, content);
			setupInfoTabContextMenu(info, tab);
			return tab;
		});
	}

	/**
	 * Brings a {@link FileNavigable} component representing the given text file into focus.
	 * If no such component exists, one is created.
	 *
	 * @param workspace
	 * 		Containing workspace.
	 * @param resource
	 * 		Containing resource.
	 * @param bundle
	 * 		Containing bundle.
	 * @param info
	 * 		Text file to go to.
	 *
	 * @return Navigable content representing text file content of the path.
	 */
	@Nonnull
	public FileNavigable gotoDeclaration(@Nonnull Workspace workspace,
	                                     @Nonnull WorkspaceResource resource,
	                                     @Nonnull FileBundle bundle,
	                                     @Nonnull TextFileInfo info) {
		FilePathNode path = PathNodes.filePath(workspace, resource, bundle, info);
		return (FileNavigable) getOrCreatePathContent(path, () -> {
			// Create text/graphic for the tab to create.
			String title = textService.getFileInfoTextProvider(workspace, resource, bundle, info).makeText();
			Node graphic = iconService.getFileInfoIconProvider(workspace, resource, bundle, info).makeIcon();
			if (title == null) throw new IllegalStateException("Missing title");
			if (graphic == null) throw new IllegalStateException("Missing graphic");

			// Create content for the tab.
			TextFilePane content = textPaneProvider.get();
			content.onUpdatePath(path);

			// Build the tab.
			DockingTab tab = createTab(dockingManager.getPrimaryRegion(), title, graphic, content);
			setupInfoTabContextMenu(info, tab);
			return tab;
		});
	}

	/**
	 * Brings a {@link FileNavigable} component representing the given image file into focus.
	 * If no such component exists, one is created.
	 *
	 * @param workspace
	 * 		Containing workspace.
	 * @param resource
	 * 		Containing resource.
	 * @param bundle
	 * 		Containing bundle.
	 * @param info
	 * 		Image file to go to.
	 *
	 * @return Navigable content representing image file content of the path.
	 */
	@Nonnull
	public FileNavigable gotoDeclaration(@Nonnull Workspace workspace,
	                                     @Nonnull WorkspaceResource resource,
	                                     @Nonnull FileBundle bundle,
	                                     @Nonnull ImageFileInfo info) {
		FilePathNode path = PathNodes.filePath(workspace, resource, bundle, info);
		return (FileNavigable) getOrCreatePathContent(path, () -> {
			// Create text/graphic for the tab to create.
			String title = textService.getFileInfoTextProvider(workspace, resource, bundle, info).makeText();
			Node graphic = iconService.getFileInfoIconProvider(workspace, resource, bundle, info).makeIcon();
			if (title == null) throw new IllegalStateException("Missing title");
			if (graphic == null) throw new IllegalStateException("Missing graphic");

			// Create content for the tab.
			ImageFilePane content = imagePaneProvider.get();
			content.onUpdatePath(path);

			// Build the tab.
			DockingTab tab = createTab(dockingManager.getPrimaryRegion(), title, graphic, content);
			setupInfoTabContextMenu(info, tab);
			return tab;
		});
	}

	/**
	 * Brings a {@link FileNavigable} component representing the given audio file into focus.
	 * If no such component exists, one is created.
	 *
	 * @param workspace
	 * 		Containing workspace.
	 * @param resource
	 * 		Containing resource.
	 * @param bundle
	 * 		Containing bundle.
	 * @param info
	 * 		Audio file to go to.
	 *
	 * @return Navigable content representing audio file content of the path.
	 */
	@Nonnull
	public FileNavigable gotoDeclaration(@Nonnull Workspace workspace,
	                                     @Nonnull WorkspaceResource resource,
	                                     @Nonnull FileBundle bundle,
	                                     @Nonnull AudioFileInfo info) {
		FilePathNode path = PathNodes.filePath(workspace, resource, bundle, info);
		return (FileNavigable) getOrCreatePathContent(path, () -> {
			// Create text/graphic for the tab to create.
			String title = textService.getFileInfoTextProvider(workspace, resource, bundle, info).makeText();
			Node graphic = iconService.getFileInfoIconProvider(workspace, resource, bundle, info).makeIcon();
			if (title == null) throw new IllegalStateException("Missing title");
			if (graphic == null) throw new IllegalStateException("Missing graphic");

			// Create content for the tab.
			AudioFilePane content = audioPaneProvider.get();
			content.onUpdatePath(path);

			// Build the tab.
			DockingTab tab = createTab(dockingManager.getPrimaryRegion(), title, graphic, content);
			setupInfoTabContextMenu(info, tab);
			return tab;
		});
	}

	/**
	 * Brings a {@link FileNavigable} component representing the given video file into focus.
	 * If no such component exists, one is created.
	 *
	 * @param workspace
	 * 		Containing workspace.
	 * @param resource
	 * 		Containing resource.
	 * @param bundle
	 * 		Containing bundle.
	 * @param info
	 * 		Video file to go to.
	 *
	 * @return Navigable content representing video file content of the path.
	 */
	@Nonnull
	public FileNavigable gotoDeclaration(@Nonnull Workspace workspace,
	                                     @Nonnull WorkspaceResource resource,
	                                     @Nonnull FileBundle bundle,
	                                     @Nonnull VideoFileInfo info) {
		FilePathNode path = PathNodes.filePath(workspace, resource, bundle, info);
		return (FileNavigable) getOrCreatePathContent(path, () -> {
			// Create text/graphic for the tab to create.
			String title = textService.getFileInfoTextProvider(workspace, resource, bundle, info).makeText();
			Node graphic = iconService.getFileInfoIconProvider(workspace, resource, bundle, info).makeIcon();
			if (title == null) throw new IllegalStateException("Missing title");
			if (graphic == null) throw new IllegalStateException("Missing graphic");

			// Create content for the tab.
			VideoFilePane content = videoPaneProvider.get();
			content.onUpdatePath(path);

			// Build the tab.
			DockingTab tab = createTab(dockingManager.getPrimaryRegion(), title, graphic, content);
			setupInfoTabContextMenu(info, tab);
			return tab;
		});
	}

	/**
	 * Brings a {@link FileNavigable} component representing the given file into focus.
	 * If no such component exists, one is created.
	 *
	 * @param workspace
	 * 		Containing workspace.
	 * @param resource
	 * 		Containing resource.
	 * @param bundle
	 * 		Containing bundle.
	 * @param info
	 * 		File to go to.
	 *
	 * @return Navigable content representing file content of the path.
	 */
	@Nonnull
	public FileNavigable gotoDeclaration(@Nonnull Workspace workspace,
	                                     @Nonnull WorkspaceResource resource,
	                                     @Nonnull FileBundle bundle,
	                                     @Nonnull FileInfo info) {
		FilePathNode path = buildPath(workspace, resource, bundle, info);
		return (FileNavigable) getOrCreatePathContent(path, () -> {
			// Create text/graphic for the tab to create.
			String title = textService.getFileInfoTextProvider(workspace, resource, bundle, info).makeText();
			Node graphic = iconService.getFileInfoIconProvider(workspace, resource, bundle, info).makeIcon();
			if (title == null) throw new IllegalStateException("Missing title");
			if (graphic == null) throw new IllegalStateException("Missing graphic");

			// Create content for the tab.
			HexFilePane content = hexPaneProvider.get();
			content.onUpdatePath(path);

			// Build the tab.
			DockingTab tab = createTab(dockingManager.getPrimaryRegion(), title, graphic, content);
			setupInfoTabContextMenu(info, tab);
			return tab;
		});
	}

	/**
	 * Prompts the user to document the given class into.
	 *
	 * @param workspace
	 * 		Containing workspace.
	 * @param resource
	 * 		Containing resource.
	 * @param bundle
	 * 		Containing bundle.
	 * @param info
	 * 		Class to document.
	 */
	public void openCommentEditing(@Nonnull Workspace workspace,
	                               @Nonnull WorkspaceResource resource,
	                               @Nonnull ClassBundle<? extends ClassInfo> bundle,
	                               @Nonnull ClassInfo info) {
		createContent(() -> {
			ClassPathNode path = PathNodes.classPath(workspace, resource, bundle, info);

			// Create text/graphic for the tab to create.
			String title = textService.getClassInfoTextProvider(workspace, resource, bundle, info).makeText();
			Node graphic = new FontIconView(CarbonIcons.BOOKMARK_FILLED);
			if (title == null) throw new IllegalStateException("Missing title");
			return createCommentEditTab(path, title, graphic, info);
		});
	}

	/**
	 * Prompts the user to document the given class into.
	 *
	 * @param workspace
	 * 		Containing workspace.
	 * @param resource
	 * 		Containing resource.
	 * @param bundle
	 * 		Containing bundle.
	 * @param declaringClass
	 * 		Containing class.
	 * @param member
	 * 		Member to document.
	 */
	public void openCommentEditing(@Nonnull Workspace workspace,
	                               @Nonnull WorkspaceResource resource,
	                               @Nonnull ClassBundle<? extends ClassInfo> bundle,
	                               @Nonnull ClassInfo declaringClass,
	                               @Nonnull ClassMember member) {
		createContent(() -> {
			ClassMemberPathNode path = PathNodes.memberPath(workspace, resource, bundle, declaringClass, member);

			// Create text/graphic for the tab to create.
			ClassInfo classInfo = path.getParent().getValue();
			String title = textService.getMemberTextProvider(workspace, resource, bundle, classInfo, member).makeText();
			Node graphic = new FontIconView(CarbonIcons.BOOKMARK_FILLED);
			if (title == null) throw new IllegalStateException("Missing title");
			return createCommentEditTab(path, title, graphic, classInfo);
		});
	}

	@Nonnull
	private DockingTab createCommentEditTab(@Nonnull PathNode<?> path, @Nonnull String title,
	                                        @Nonnull Node graphic, @Nonnull ClassInfo classInfo) {
		// Create content for the tab.
		CommentEditPane content = documentationPaneProvider.get();
		content.onUpdatePath(path);

		// Place the tab in a region with other comments if possible.
		DockingRegion targetRegion = dockingManager.getDockTabs().stream()
				.filter(t -> t.getContent() instanceof DocumentationPane)
				.map(DockingTab::getRegion)
				.findFirst().orElse(dockingManager.getPrimaryRegion());

		// Build the tab.
		DockingTab tab = createTab(targetRegion, title, graphic, content);
		setupInfoTabContextMenu(classInfo, tab);
		return tab;
	}

	/**
	 * Prompts the user to select a package to move the given class into.
	 *
	 * @param workspace
	 * 		Containing workspace.
	 * @param resource
	 * 		Containing resource.
	 * @param bundle
	 * 		Containing bundle.
	 * @param info
	 * 		Class to move into a different package.
	 */
	public void moveClass(@Nonnull Workspace workspace,
	                      @Nonnull WorkspaceResource resource,
	                      @Nonnull JvmClassBundle bundle,
	                      @Nonnull JvmClassInfo info) {
		boolean isRootDirectory = isNullOrEmpty(info.getPackageName());
		ItemTreeSelectionPopup.forPackageNames(bundle, packages -> {
					// We only allow a single package, so the list should contain just one item.
					String oldPackage = isRootDirectory ? "" : info.getPackageName() + "/";
					String newPackage = packages.get(0);
					if (Objects.equals(oldPackage, newPackage)) return;
					if (!newPackage.isEmpty()) newPackage += "/";

					// Create mapping for the class and any inner classes.
					String originalName = info.getName();
					String newName = replacePrefix(originalName, oldPackage, newPackage);
					IntermediateMappings mappings = new IntermediateMappings();
					for (InnerClassInfo inner : info.getInnerClasses()) {
						if (inner.isExternalReference()) continue;
						String innerClassName = inner.getInnerClassName();
						mappings.addClass(innerClassName, newName + innerClassName.substring(originalName.length()));
					}

					// Apply the mappings.
					MappingApplier applier = applierProvider.get();
					MappingResults results = applier.applyToPrimaryResource(mappings);
					results.apply();
				})
				.withTitle(Lang.getBinding("dialog.title.move-class"))
				.withTextMapping(name -> textService.getPackageTextProvider(workspace, resource, bundle, name).makeText())
				.withGraphicMapping(name -> iconService.getPackageIconProvider(workspace, resource, bundle, name).makeIcon())
				.show();
	}

	/**
	 * Prompts the user to select a directory to move the given file into.
	 *
	 * @param workspace
	 * 		Containing workspace.
	 * @param resource
	 * 		Containing resource.
	 * @param bundle
	 * 		Containing bundle.
	 * @param info
	 * 		File to move into a different directory.
	 */
	public void moveFile(@Nonnull Workspace workspace,
	                     @Nonnull WorkspaceResource resource,
	                     @Nonnull FileBundle bundle,
	                     @Nonnull FileInfo info) {
		boolean isRootDirectory = isNullOrEmpty(info.getDirectoryName());
		ItemTreeSelectionPopup.forDirectoryNames(bundle, chosenDirectories -> {
					// We only allow a single directory, so the list should contain just one item.
					if (chosenDirectories.isEmpty()) return;
					String oldDirectoryName = isRootDirectory ? "" : info.getDirectoryName() + "/";
					String newDirectoryName = chosenDirectories.get(0);
					if (Objects.equals(oldDirectoryName, newDirectoryName)) return;
					if (!newDirectoryName.isEmpty()) newDirectoryName += "/";

					String newName = replacePrefix(info.getName(), oldDirectoryName, newDirectoryName);

					bundle.remove(info.getName());
					bundle.put(info.toFileBuilder().withName(newName).build());
				}).withTitle(Lang.getBinding("dialog.title.move-file"))
				.withTextMapping(name -> textService.getDirectoryTextProvider(workspace, resource, bundle, name).makeText())
				.withGraphicMapping(name -> iconService.getDirectoryIconProvider(workspace, resource, bundle, name).makeIcon())
				.show();
	}

	/**
	 * Prompts the user to select a package to move the given package into.
	 *
	 * @param workspace
	 * 		Containing workspace.
	 * @param resource
	 * 		Containing resource.
	 * @param bundle
	 * 		Containing bundle.
	 * @param packageName
	 * 		Package to go move into another package as a sub-package.
	 */
	public void movePackage(@Nonnull Workspace workspace,
	                        @Nonnull WorkspaceResource resource,
	                        @Nonnull JvmClassBundle bundle,
	                        @Nonnull String packageName) {
		boolean isRootDirectory = packageName.isEmpty();
		ItemTreeSelectionPopup.forPackageNames(bundle, chosenPackages -> {
					if (chosenPackages.isEmpty()) return;
					String newPackageName = chosenPackages.get(0);
					if (packageName.equals(newPackageName)) return;

					// Create mappings for classes in the given package.
					IntermediateMappings mappings = new IntermediateMappings();
					String newPrefix = (newPackageName.isEmpty() ? "" : newPackageName + "/") + shortenPath(packageName) + "/";
					if (isRootDirectory) {
						// Source is default package
						for (JvmClassInfo info : bundle.values()) {
							String name = info.getName();
							if (name.indexOf('/') != -1) {
								mappings.addClass(name, newPrefix + name);
							}
						}
					} else {
						// Source is another package
						String oldPrefix = packageName + "/";
						for (JvmClassInfo info : bundle.values()) {
							String name = info.getName();
							if (newPackageName.isEmpty() && name.indexOf('/') == -1) {
								// Target is default package
								mappings.addClass(name, shortenPath(name));
							} else if (name.startsWith(oldPrefix)) {
								// Target is some package, replace prefix
								mappings.addClass(name, replacePrefix(name, oldPrefix, newPrefix));
							}
						}
					}

					// Apply the mappings.
					MappingApplier applier = applierProvider.get();
					MappingResults results = applier.applyToPrimaryResource(mappings);
					results.apply();
				}).withTitle(Lang.getBinding("dialog.title.move-package"))
				.withTextMapping(name -> textService.getPackageTextProvider(workspace, resource, bundle, name).makeText())
				.withGraphicMapping(name -> iconService.getPackageIconProvider(workspace, resource, bundle, name).makeIcon())
				.show();
	}

	/**
	 * Prompts the user to select a directory to move the given directory into.
	 *
	 * @param workspace
	 * 		Containing workspace.
	 * @param resource
	 * 		Containing resource.
	 * @param bundle
	 * 		Containing bundle.
	 * @param directoryName
	 * 		Directory to go move into another directory as a sub-directory.
	 */
	public void moveDirectory(@Nonnull Workspace workspace,
	                          @Nonnull WorkspaceResource resource,
	                          @Nonnull FileBundle bundle,
	                          @Nonnull String directoryName) {
		boolean isRootDirectory = directoryName.isEmpty();
		String localDirectoryName = shortenPath(directoryName);
		ItemTreeSelectionPopup.forDirectoryNames(bundle, chosenDirectories -> {
					if (chosenDirectories.isEmpty()) return;
					String newDirectoryName = chosenDirectories.get(0);
					if (directoryName.equals(newDirectoryName)) return;

					String prefix = directoryName + "/";
					for (FileInfo value : bundle.valuesAsCopy()) {
						String filePath = value.getName();
						String fileName = shortenPath(filePath);

						// Source is root directory, this file is also in the root directory
						if (isRootDirectory && filePath.indexOf('/') == -1) {
							String name = newDirectoryName + "/" + fileName;
							bundle.remove(filePath);
							bundle.put(value.toFileBuilder().withName(name).build());
						} else {
							// Source is another package, this file matches that package
							if (filePath.startsWith(prefix)) {
								String name;
								if (newDirectoryName.isEmpty()) {
									// Target is root directory
									name = localDirectoryName + "/" + fileName;
								} else if (filePath.startsWith(directoryName)) {
									// Target is another directory
									name = replacePrefix(filePath, directoryName, newDirectoryName + "/" + localDirectoryName);
								} else {
									continue;
								}
								bundle.remove(filePath);
								bundle.put(value.toFileBuilder().withName(name).build());
							}
						}
					}
				}).withTitle(Lang.getBinding("dialog.title.move-directory"))
				.withTextMapping(name -> textService.getDirectoryTextProvider(workspace, resource, bundle, name).makeText())
				.withGraphicMapping(name -> iconService.getDirectoryIconProvider(workspace, resource, bundle, name).makeIcon())
				.show();
	}

	/**
	 * Prompts the user to rename whatever sort of content is contained within the given path.
	 *
	 * @param path
	 * 		Item to rename. Can be a number of values.
	 */
	public void rename(@Nonnull PathNode<?> path) {
		// Handle renaming based on the different resolved content type.
		if (path instanceof ClassPathNode classPath)
			Unchecked.run(() -> renameClass(classPath));
		else if (path instanceof ClassMemberPathNode memberPathNode)
			if (memberPathNode.isField())
				Unchecked.run(() -> renameField(memberPathNode));
			else
				Unchecked.run(() -> renameMethod(memberPathNode));
		else if (path instanceof FilePathNode filePath)
			Unchecked.run(() -> renameFile(filePath));
		else if (path instanceof DirectoryPathNode directoryPath)
			Unchecked.run(() -> renamePackageOrDirectory(directoryPath));
	}

	/**
	 * Prompts the user to rename the given class.
	 *
	 * @param path
	 * 		Path to class.
	 *
	 * @throws IncompletePathException
	 * 		When the path is missing parent elements.
	 */
	public void renameClass(@Nonnull ClassPathNode path) throws IncompletePathException {
		Workspace workspace = path.getValueOfType(Workspace.class);
		WorkspaceResource resource = path.getValueOfType(WorkspaceResource.class);
		ClassBundle<?> bundle = path.getValueOfType(ClassBundle.class);
		ClassInfo info = path.getValue();
		if (workspace == null) {
			logger.error("Cannot resolve required path nodes for class '{}', missing workspace in path", info.getName());
			throw new IncompletePathException(Workspace.class);
		}
		if (resource == null) {
			logger.error("Cannot resolve required path nodes for class '{}', missing resource in path", info.getName());
			throw new IncompletePathException(WorkspaceResource.class);
		}
		if (bundle == null) {
			logger.error("Cannot resolve required path nodes for class '{}', missing bundle in path", info.getName());
			throw new IncompletePathException(ClassBundle.class);
		}
		renameClass(workspace, resource, bundle, info);
	}

	/**
	 * Prompts the user to rename the given class.
	 *
	 * @param workspace
	 * 		Containing workspace.
	 * @param resource
	 * 		Containing resource.
	 * @param bundle
	 * 		Containing bundle.
	 * @param info
	 * 		Class to rename.
	 */
	public void renameClass(@Nonnull Workspace workspace,
	                        @Nonnull WorkspaceResource resource,
	                        @Nonnull ClassBundle<? extends ClassInfo> bundle,
	                        @Nonnull ClassInfo info) {
		String originalName = info.getName();
		Consumer<String> renameTask = newName -> {
			// Create mapping for the class and any inner classes.
			IntermediateMappings mappings = new IntermediateMappings();
			mappings.addClass(originalName, newName);
			for (InnerClassInfo inner : info.getInnerClasses()) {
				if (inner.isExternalReference()) continue;
				String innerClassName = inner.getInnerClassName();
				mappings.addClass(innerClassName, newName + innerClassName.substring(originalName.length()));
			}

			// Apply the mappings.
			MappingApplier applier = applierProvider.get();
			MappingResults results = applier.applyToPrimaryResource(mappings);
			results.apply();
		};
		new NamePopup(renameTask)
				.withInitialPathName(originalName)
				.forClassRename(bundle)
				.show();
	}

	/**
	 * Prompts the user to rename the given field.
	 *
	 * @param path
	 * 		Path to field.
	 *
	 * @throws IncompletePathException
	 * 		When the path is missing parent elements.
	 */
	public void renameField(@Nonnull ClassMemberPathNode path) throws IncompletePathException {
		Workspace workspace = path.getValueOfType(Workspace.class);
		WorkspaceResource resource = path.getValueOfType(WorkspaceResource.class);
		ClassBundle<?> bundle = path.getValueOfType(ClassBundle.class);
		ClassInfo declaringClass = path.getValueOfType(ClassInfo.class);
		FieldMember fieldMember = (FieldMember) path.getValue();
		if (workspace == null) {
			logger.error("Cannot resolve required path nodes for field '{}', missing workspace in path", fieldMember.getName());
			throw new IncompletePathException(Workspace.class);
		}
		if (resource == null) {
			logger.error("Cannot resolve required path nodes for field '{}', missing resource in path", fieldMember.getName());
			throw new IncompletePathException(WorkspaceResource.class);
		}
		if (bundle == null) {
			logger.error("Cannot resolve required path nodes for field '{}', missing bundle in path", fieldMember.getName());
			throw new IncompletePathException(ClassBundle.class);
		}
		if (declaringClass == null) {
			logger.error("Cannot resolve required path nodes for field '{}', missing class in path", fieldMember.getName());
			throw new IncompletePathException(ClassBundle.class);
		}
		renameField(workspace, resource, bundle, declaringClass, fieldMember);
	}

	/**
	 * Prompts the user to rename the given field.
	 *
	 * @param workspace
	 * 		Containing workspace.
	 * @param resource
	 * 		Containing resource.
	 * @param bundle
	 * 		Containing bundle.
	 * @param declaringClass
	 * 		Class containing the field.
	 * @param field
	 * 		Field to rename.
	 */
	public void renameField(@Nonnull Workspace workspace,
	                        @Nonnull WorkspaceResource resource,
	                        @Nonnull ClassBundle<? extends ClassInfo> bundle,
	                        @Nonnull ClassInfo declaringClass,
	                        @Nonnull FieldMember field) {
		String originalName = field.getName();
		Consumer<String> renameTask = newName -> {
			IntermediateMappings mappings = new IntermediateMappings();
			mappings.addField(declaringClass.getName(), field.getDescriptor(), originalName, newName);

			// Apply the mappings.
			MappingApplier applier = applierProvider.get();
			MappingResults results = applier.applyToPrimaryResource(mappings);
			results.apply();
		};
		new NamePopup(renameTask)
				.withInitialName(originalName)
				.forFieldRename(declaringClass, field)
				.show();
	}

	/**
	 * Prompts the user to rename the given method.
	 *
	 * @param path
	 * 		Path to method.
	 *
	 * @throws IncompletePathException
	 * 		When the path is missing parent elements.
	 */
	public void renameMethod(@Nonnull ClassMemberPathNode path) throws IncompletePathException {
		Workspace workspace = path.getValueOfType(Workspace.class);
		WorkspaceResource resource = path.getValueOfType(WorkspaceResource.class);
		ClassBundle<?> bundle = path.getValueOfType(ClassBundle.class);
		ClassInfo declaringClass = path.getValueOfType(ClassInfo.class);
		MethodMember methodMember = (MethodMember) path.getValue();
		if (workspace == null) {
			logger.error("Cannot resolve required path nodes for method '{}', missing workspace in path", methodMember.getName());
			throw new IncompletePathException(Workspace.class);
		}
		if (resource == null) {
			logger.error("Cannot resolve required path nodes for method '{}', missing resource in path", methodMember.getName());
			throw new IncompletePathException(WorkspaceResource.class);
		}
		if (bundle == null) {
			logger.error("Cannot resolve required path nodes for method '{}', missing bundle in path", methodMember.getName());
			throw new IncompletePathException(ClassBundle.class);
		}
		if (declaringClass == null) {
			logger.error("Cannot resolve required path nodes for method '{}', missing class in path", methodMember.getName());
			throw new IncompletePathException(ClassBundle.class);
		}
		renameMethod(workspace, resource, bundle, declaringClass, methodMember);
	}

	/**
	 * Prompts the user to rename the given method.
	 *
	 * @param workspace
	 * 		Containing workspace.
	 * @param resource
	 * 		Containing resource.
	 * @param bundle
	 * 		Containing bundle.
	 * @param declaringClass
	 * 		Class containing the method.
	 * @param method
	 * 		Method to rename.
	 */
	public void renameMethod(@Nonnull Workspace workspace,
	                         @Nonnull WorkspaceResource resource,
	                         @Nonnull ClassBundle<? extends ClassInfo> bundle,
	                         @Nonnull ClassInfo declaringClass,
	                         @Nonnull MethodMember method) {
		String originalName = method.getName();
		Consumer<String> renameTask = newName -> {
			IntermediateMappings mappings = new IntermediateMappings();
			mappings.addMethod(declaringClass.getName(), method.getDescriptor(), originalName, newName);

			// Apply the mappings.
			MappingApplier applier = applierProvider.get();
			MappingResults results = applier.applyToPrimaryResource(mappings);
			results.apply();
		};
		new NamePopup(renameTask)
				.withInitialName(originalName)
				.forMethodRename(declaringClass, method)
				.show();
	}

	/**
	 * Prompts the user to rename the given field.
	 *
	 * @param path
	 * 		Path to file.
	 *
	 * @throws IncompletePathException
	 * 		When the path is missing parent elements.
	 */
	public void renameFile(@Nonnull FilePathNode path) throws IncompletePathException {
		Workspace workspace = path.getValueOfType(Workspace.class);
		WorkspaceResource resource = path.getValueOfType(WorkspaceResource.class);
		FileBundle bundle = path.getValueOfType(FileBundle.class);
		FileInfo info = path.getValue();
		if (workspace == null) {
			logger.error("Cannot resolve required path nodes for file '{}', missing workspace in path", info.getName());
			throw new IncompletePathException(Workspace.class);
		}
		if (resource == null) {
			logger.error("Cannot resolve required path nodes for file '{}', missing resource in path", info.getName());
			throw new IncompletePathException(WorkspaceResource.class);
		}
		if (bundle == null) {
			logger.error("Cannot resolve required path nodes for file '{}', missing bundle in path", info.getName());
			throw new IncompletePathException(ClassBundle.class);
		}
		renameFile(workspace, resource, bundle, info);
	}

	/**
	 * Prompts the user to rename the given file.
	 *
	 * @param workspace
	 * 		Containing workspace.
	 * @param resource
	 * 		Containing resource.
	 * @param bundle
	 * 		Containing bundle.
	 * @param info
	 * 		File to rename.
	 */
	public void renameFile(@Nonnull Workspace workspace,
	                       @Nonnull WorkspaceResource resource,
	                       @Nonnull FileBundle bundle,
	                       @Nonnull FileInfo info) {
		String name = info.getName();
		new NamePopup(newFileName -> {
			if (name.equals(newFileName)) return;
			bundle.remove(name);
			bundle.put(info.toFileBuilder().withName(newFileName).build());
		}).withInitialPathName(name)
				.forFileRename(bundle)
				.show();
	}

	/**
	 * Prompts the user to rename the given directory.
	 *
	 * @param path
	 * 		Path to directory.
	 *
	 * @throws IncompletePathException
	 * 		When the path is missing parent elements.
	 */
	public void renamePackageOrDirectory(@Nonnull DirectoryPathNode path) throws IncompletePathException {
		String directoryName = path.getValue();

		Workspace workspace = path.getValueOfType(Workspace.class);
		WorkspaceResource resource = path.getValueOfType(WorkspaceResource.class);
		Bundle<?> bundle = path.getValueOfType(Bundle.class);
		if (workspace == null) {
			logger.error("Cannot resolve required path nodes for directory '{}', missing workspace in path", directoryName);
			throw new IncompletePathException(Workspace.class);
		}
		if (resource == null) {
			logger.error("Cannot resolve required path nodes for directory '{}', missing resource in path", directoryName);
			throw new IncompletePathException(WorkspaceResource.class);
		}
		if (bundle == null) {
			logger.error("Cannot resolve required path nodes for directory '{}', missing bundle in path", directoryName);
			throw new IncompletePathException(ClassBundle.class);
		}

		if (bundle instanceof FileBundle fileBundle)
			renameDirectory(workspace, resource, fileBundle, directoryName);
		else if (bundle instanceof JvmClassBundle classBundle)
			renamePackage(workspace, resource, classBundle, directoryName);
	}

	/**
	 * Prompts the user to rename the given directory.
	 *
	 * @param workspace
	 * 		Containing workspace.
	 * @param resource
	 * 		Containing resource.
	 * @param bundle
	 * 		Containing bundle.
	 * @param directoryName
	 * 		Name of directory to rename.
	 */
	public void renameDirectory(@Nonnull Workspace workspace,
	                            @Nonnull WorkspaceResource resource,
	                            @Nonnull FileBundle bundle,
	                            @Nonnull String directoryName) {
		boolean isRootDirectory = directoryName.isEmpty();
		new NamePopup(newDirectoryName -> {
			if (directoryName.equals(newDirectoryName)) return;

			String prefix = directoryName + "/";
			for (FileInfo value : bundle.valuesAsCopy()) {
				String filePath = value.getName();
				String fileName = shortenPath(filePath);

				// Source is root directory, this file is also in the root directory
				if (isRootDirectory && filePath.indexOf('/') == -1) {
					String name = newDirectoryName + "/" + fileName;
					bundle.remove(filePath);
					bundle.put(value.toFileBuilder().withName(name).build());
				} else {
					// Source is another package, this file matches that package
					if (filePath.startsWith(prefix)) {
						String name;
						if (newDirectoryName.isEmpty()) {
							// Target is root directory
							name = fileName;
						} else if (filePath.startsWith(directoryName)) {
							// Target is another directory
							name = replacePrefix(filePath, directoryName, newDirectoryName);
						} else {
							continue;
						}
						bundle.remove(filePath);
						bundle.put(value.toFileBuilder().withName(name).build());
					}
				}
			}
		}).withInitialPathName(directoryName)
				.forDirectoryRename(bundle)
				.show();
	}

	/**
	 * Prompts the user to give a new name for the copied package.
	 *
	 * @param workspace
	 * 		Containing workspace.
	 * @param resource
	 * 		Containing resource.
	 * @param bundle
	 * 		Containing bundle.
	 * @param packageName
	 * 		Name of directory to copy.
	 */
	public void renamePackage(@Nonnull Workspace workspace,
	                          @Nonnull WorkspaceResource resource,
	                          @Nonnull JvmClassBundle bundle,
	                          @Nonnull String packageName) {
		boolean isRootDirectory = packageName.isEmpty();
		new NamePopup(newPackageName -> {
			// Create mappings.
			String oldPrefix = isRootDirectory ? "" : packageName + "/";
			String newPrefix = newPackageName + "/";
			IntermediateMappings mappings = new IntermediateMappings();
			for (JvmClassInfo info : bundle.valuesAsCopy()) {
				String className = info.getName();
				if (isRootDirectory) {
					// Source is the default package
					if (className.indexOf('/') == -1)
						// Class is in the default package
						mappings.addClass(className, newPackageName + '/' + className);
				} else if (className.startsWith(oldPrefix))
					// Class starts with the package prefix
					mappings.addClass(className, replacePrefix(className, oldPrefix, newPrefix));
			}

			// Apply mappings to create copies of the affected classes, using the provided name.
			// Then dump the mapped classes into bundle.
			MappingApplier applier = applierProvider.get();
			MappingResults results = applier.applyToPrimaryResource(mappings);
			results.apply();
		}).withInitialPathName(packageName)
				.forPackageRename(bundle)
				.show();
	}

	/**
	 * Prompts the user to give a new name for the copied class.
	 * Inner classes also get copied.
	 *
	 * @param workspace
	 * 		Containing workspace.
	 * @param resource
	 * 		Containing resource.
	 * @param bundle
	 * 		Containing bundle.
	 * @param info
	 * 		Class to copy.
	 */
	public void copyClass(@Nonnull Workspace workspace,
	                      @Nonnull WorkspaceResource resource,
	                      @Nonnull JvmClassBundle bundle,
	                      @Nonnull JvmClassInfo info) {
		String originalName = info.getName();
		Consumer<String> copyTask = newName -> {
			// Create mappings.
			IntermediateMappings mappings = new IntermediateMappings();
			mappings.addClass(originalName, newName);

			// Collect inner classes, we need to copy these as well.
			List<JvmClassInfo> classesToCopy = new ArrayList<>();
			classesToCopy.add(info);
			for (InnerClassInfo inner : info.getInnerClasses()) {
				if (inner.isExternalReference()) continue;
				String innerClassName = inner.getInnerClassName();
				mappings.addClass(innerClassName, newName + innerClassName.substring(originalName.length()));
				JvmClassInfo innerClassInfo = bundle.get(innerClassName);
				if (innerClassInfo != null)
					classesToCopy.add(innerClassInfo);
				else
					logger.warn("Could not find inner class for copy-operation: {}", EscapeUtil.escapeStandard(innerClassName));
			}

			// Apply mappings to create copies of the affected classes, using the provided name.
			// Then dump the mapped classes into bundle.
			MappingApplier applier = applierProvider.get();
			MappingResults results = applier.applyToClasses(mappings, resource, bundle, classesToCopy);
			for (ClassPathNode mappedClassPath : results.getPostMappingPaths().values()) {
				JvmClassInfo mappedClass = mappedClassPath.getValue().asJvmClass();
				bundle.put(mappedClass);
			}
		};
		new NamePopup(copyTask)
				.withInitialPathName(originalName)
				.forClassCopy(bundle)
				.show();
	}

	/**
	 * Prompts the user to give a new name for the copied member.
	 *
	 * @param workspace
	 * 		Containing workspace.
	 * @param resource
	 * 		Containing resource.
	 * @param bundle
	 * 		Containing bundle.
	 * @param declaringClass
	 * 		Containing class.
	 * @param member
	 * 		member to copy.
	 */
	public void copyMember(@Nonnull Workspace workspace,
	                       @Nonnull WorkspaceResource resource,
	                       @Nonnull JvmClassBundle bundle,
	                       @Nonnull JvmClassInfo declaringClass,
	                       @Nonnull ClassMember member) {
		String originalName = member.getName();
		Consumer<String> copyTask = newName -> {
			ClassWriter cw = new ClassWriter(0);
			MemberCopyingVisitor cp = new MemberCopyingVisitor(cw, member, newName);
			declaringClass.getClassReader().accept(cp, 0);
			bundle.put(new JvmClassInfoBuilder(cw.toByteArray()).build());
		};
		new NamePopup(copyTask)
				.withInitialName(originalName)
				.forFieldCopy(declaringClass, member)
				.show();
	}

	/**
	 * Prompts the user to give a new name for the copied file.
	 *
	 * @param workspace
	 * 		Containing workspace.
	 * @param resource
	 * 		Containing resource.
	 * @param bundle
	 * 		Containing bundle.
	 * @param info
	 * 		File to copy.
	 */
	public void copyFile(@Nonnull Workspace workspace,
	                     @Nonnull WorkspaceResource resource,
	                     @Nonnull FileBundle bundle,
	                     @Nonnull FileInfo info) {
		new NamePopup(newName -> {
			if (info.getName().equals(newName)) return;
			bundle.put(info.toFileBuilder().withName(newName).build());
		}).withInitialPathName(info.getName())
				.forDirectoryCopy(bundle)
				.show();
	}

	/**
	 * Prompts the user to give a new name for the copied directory.
	 *
	 * @param workspace
	 * 		Containing workspace.
	 * @param resource
	 * 		Containing resource.
	 * @param bundle
	 * 		Containing bundle.
	 * @param directoryName
	 * 		Name of directory to copy.
	 */
	public void copyDirectory(@Nonnull Workspace workspace,
	                          @Nonnull WorkspaceResource resource,
	                          @Nonnull FileBundle bundle,
	                          @Nonnull String directoryName) {
		boolean isRootDirectory = directoryName.isEmpty();
		new NamePopup(newDirectoryName -> {
			if (directoryName.equals(newDirectoryName)) return;
			for (FileInfo value : bundle.valuesAsCopy()) {
				String path = value.getName();
				if (isRootDirectory) {
					if (path.indexOf('/') == -1) {
						String name = newDirectoryName + "/" + path;
						bundle.put(value.toFileBuilder().withName(name).build());
					}
				} else {
					if (path.startsWith(directoryName)) {
						String name = replacePrefix(path, directoryName, newDirectoryName);
						bundle.put(value.toFileBuilder().withName(name).build());
					}
				}
			}
		}).withInitialPathName(directoryName)
				.forDirectoryCopy(bundle)
				.show();
	}

	/**
	 * Prompts the user to give a new name for the copied package.
	 *
	 * @param workspace
	 * 		Containing workspace.
	 * @param resource
	 * 		Containing resource.
	 * @param bundle
	 * 		Containing bundle.
	 * @param packageName
	 * 		Name of directory to copy.
	 */
	public void copyPackage(@Nonnull Workspace workspace,
	                        @Nonnull WorkspaceResource resource,
	                        @Nonnull JvmClassBundle bundle,
	                        @Nonnull String packageName) {
		boolean isRootDirectory = packageName.isEmpty();
		new NamePopup(newPackageName -> {
			// Create mappings.
			String oldPrefix = isRootDirectory ? "" : packageName + "/";
			String newPrefix = newPackageName + "/";
			IntermediateMappings mappings = new IntermediateMappings();
			List<JvmClassInfo> classesToCopy = new ArrayList<>();
			for (JvmClassInfo info : bundle.valuesAsCopy()) {
				String className = info.getName();
				if (isRootDirectory) {
					if (className.indexOf('/') == -1) {
						mappings.addClass(className, newPrefix + className);
						classesToCopy.add(info);
					}
				} else if (className.startsWith(oldPrefix)) {
					mappings.addClass(className, replacePrefix(className, oldPrefix, newPrefix));
					classesToCopy.add(info);
				}
			}

			// Apply mappings to create copies of the affected classes, using the provided name.
			// Then dump the mapped classes into bundle.
			MappingApplier applier = applierProvider.get();
			MappingResults results = applier.applyToClasses(mappings, resource, bundle, classesToCopy);
			for (ClassPathNode mappedClassPath : results.getPostMappingPaths().values()) {
				JvmClassInfo mappedClass = mappedClassPath.getValue().asJvmClass();
				bundle.put(mappedClass);
			}
		}).withInitialPathName(packageName)
				.forPackageCopy(bundle)
				.show();
	}

	/**
	 * Brings a {@link ClassNavigable} component representing the given class into focus.
	 * If no such component exists, one is created.
	 * <br>
	 * Automatically calls the type-specific goto-declaration handling.
	 *
	 * @param path
	 * 		Path containing a class to open.
	 *
	 * @return Navigable content representing class content of the path.
	 *
	 * @throws IncompletePathException
	 * 		When the path is missing parent elements.
	 */
	@Nonnull
	public Navigable openAssembler(@Nonnull PathNode<?> path) throws IncompletePathException {
		Workspace workspace = path.getValueOfType(Workspace.class);
		WorkspaceResource resource = path.getValueOfType(WorkspaceResource.class);
		ClassBundle<?> bundle = path.getValueOfType(ClassBundle.class);
		ClassInfo info = path.getValueOfType(ClassInfo.class);
		if (info == null) {
			logger.error("Cannot resolve required path nodes, missing class in path");
			throw new IncompletePathException(ClassInfo.class);
		}
		if (workspace == null) {
			logger.error("Cannot resolve required path nodes for class '{}', missing workspace in path", info.getName());
			throw new IncompletePathException(Workspace.class);
		}
		if (resource == null) {
			logger.error("Cannot resolve required path nodes for class '{}', missing resource in path", info.getName());
			throw new IncompletePathException(WorkspaceResource.class);
		}
		if (bundle == null) {
			logger.error("Cannot resolve required path nodes for class '{}', missing bundle in path", info.getName());
			throw new IncompletePathException(ClassBundle.class);
		}

		return createContent(() -> {
			// Create text/graphic for the tab to create.
			String name = "?";
			if (path instanceof ClassPathNode classPathNode)
				name = StringUtil.shortenPath(classPathNode.getValue().getName());
			else if (path instanceof ClassMemberPathNode classMemberPathNode)
				name = classMemberPathNode.getValue().getName();
			String title = "Assembler: " + name;
			Node graphic = new FontIconView(CarbonIcons.CODE);

			// Create content for the tab.
			AssemblerPane content = assemblerPaneProvider.get();
			content.onUpdatePath(path);

			// Build the tab.
			return createTab(dockingManager.getPrimaryRegion(), title, graphic, content);
		});
	}


	/**
	 * Exports a class, prompting the user to select a location to save the class to.
	 *
	 * @param workspace
	 * 		Containing workspace.
	 * @param resource
	 * 		Containing resource.
	 * @param bundle
	 * 		Containing bundle.
	 * @param declaringClass
	 * 		Class declaring the method
	 * @param method
	 * 		Method to show the incoming/outgoing calls of.
	 *
	 * @return Navigable reference to the call graph pane.
	 */
	@Nonnull
	public Navigable openMethodCallGraph(@Nonnull Workspace workspace,
	                                     @Nonnull WorkspaceResource resource,
	                                     @Nonnull JvmClassBundle bundle,
	                                     @Nonnull JvmClassInfo declaringClass,
	                                     @Nonnull MethodMember method) {
		return createContent(() -> {
			// Create text/graphic for the tab to create.
			String title = Lang.get("menu.view.methodcallgraph") + ": " + method.getName();
			Node graphic = new FontIconView(CarbonIcons.FLOW);

			// Create content for the tab.
			MethodCallGraphsPane content = callGraphsPaneProvider.get();
			content.onUpdatePath(PathNodes.memberPath(workspace, resource, bundle, declaringClass, method));

			// Build the tab.
			return createTab(dockingManager.getPrimaryRegion(), title, graphic, content);
		});
	}


	/**
	 * Exports a class, prompting the user to select a location to save the class to.
	 *
	 * @param workspace
	 * 		Containing workspace.
	 * @param resource
	 * 		Containing resource.
	 * @param bundle
	 * 		Containing bundle.
	 * @param info
	 * 		Class to delete.
	 */
	public void exportClass(@Nonnull Workspace workspace,
	                        @Nonnull WorkspaceResource resource,
	                        @Nonnull JvmClassBundle bundle,
	                        @Nonnull JvmClassInfo info) {
		pathExportingManager.export(info);
	}

	/**
	 * Prompts the user <i>(if configured, otherwise prompt is skipped)</i> to delete the class.
	 *
	 * @param workspace
	 * 		Containing workspace.
	 * @param resource
	 * 		Containing resource.
	 * @param bundle
	 * 		Containing bundle.
	 * @param info
	 * 		Class to delete.
	 */
	public void deleteClass(@Nonnull Workspace workspace,
	                        @Nonnull WorkspaceResource resource,
	                        @Nonnull JvmClassBundle bundle,
	                        @Nonnull JvmClassInfo info) {
		// TODO: Ask user if they are sure
		//  - Use config to check if "are you sure" prompts should be bypassed
		bundle.remove(info.getName());
	}

	/**
	 * Prompts the user <i>(if configured, otherwise prompt is skipped)</i> to delete the file.
	 *
	 * @param workspace
	 * 		Containing workspace.
	 * @param resource
	 * 		Containing resource.
	 * @param bundle
	 * 		Containing bundle.
	 * @param info
	 * 		File to delete.
	 */
	public void deleteFile(@Nonnull Workspace workspace,
	                       @Nonnull WorkspaceResource resource,
	                       @Nonnull FileBundle bundle,
	                       @Nonnull FileInfo info) {
		// TODO: Ask user if they are sure
		//  - Use config to check if "are you sure" prompts should be bypassed
		bundle.remove(info.getName());
	}

	/**
	 * Prompts the user <i>(if configured, otherwise prompt is skipped)</i> to delete the package.
	 *
	 * @param workspace
	 * 		Containing workspace.
	 * @param resource
	 * 		Containing resource.
	 * @param bundle
	 * 		Containing bundle.
	 * @param packageName
	 * 		Name of package to delete.
	 */
	public void deletePackage(@Nonnull Workspace workspace,
	                          @Nonnull WorkspaceResource resource,
	                          @Nonnull ClassBundle<?> bundle,
	                          @Nonnull String packageName) {
		// TODO: Ask user if they are sure
		//  - Use config to check if "are you sure" prompts should be bypassed
		boolean isRootDirectory = packageName.isEmpty();
		String packageNamePrefix = packageName + "/";
		for (ClassInfo value : bundle.valuesAsCopy()) {
			String path = value.getName();
			if (isRootDirectory) {
				// Source is in the default package, and the current class is also in the default package.
				if (path.indexOf('/') == -1) {
					bundle.remove(path);
				}
			} else {
				// Source is in a package, and the current class is in the same package.
				if (path.startsWith(packageNamePrefix)) {
					bundle.remove(path);
				}
			}
		}
	}

	/**
	 * Prompts the user <i>(if configured, otherwise prompt is skipped)</i> to delete the directory.
	 *
	 * @param workspace
	 * 		Containing workspace.
	 * @param resource
	 * 		Containing resource.
	 * @param bundle
	 * 		Containing bundle.
	 * @param directoryName
	 * 		Name of directory to delete.
	 */
	public void deleteDirectory(@Nonnull Workspace workspace,
	                            @Nonnull WorkspaceResource resource,
	                            @Nonnull FileBundle bundle,
	                            @Nonnull String directoryName) {
		// TODO: Ask user if they are sure
		//  - Use config to check if "are you sure" prompts should be bypassed
		boolean isRootDirectory = directoryName.isEmpty();
		String directoryNamePrefix = directoryName + "/";
		for (FileInfo value : bundle.valuesAsCopy()) {
			String path = value.getName();
			if (isRootDirectory) {
				// Source is in the root directory, and the current file is also in the root directory.
				if (path.indexOf('/') == -1) {
					bundle.remove(path);
				}
			} else {
				// Source is in a directory, and the current file is in the same directory.
				if (path.startsWith(directoryNamePrefix)) {
					bundle.remove(path);
				}
			}
		}
	}

	/**
	 * Prompts the user to select fields within the class to remove.
	 *
	 * @param workspace
	 * 		Containing workspace.
	 * @param resource
	 * 		Containing resource.
	 * @param bundle
	 * 		Containing bundle.
	 * @param info
	 * 		Class to update.
	 */
	public void deleteClassFields(@Nonnull Workspace workspace,
	                              @Nonnull WorkspaceResource resource,
	                              @Nonnull JvmClassBundle bundle,
	                              @Nonnull JvmClassInfo info) {
		ItemListSelectionPopup.forFields(info, fields -> deleteClassFields(workspace, resource, bundle, info, fields))
				.withMultipleSelection()
				.withTitle(Lang.getBinding("menu.edit.remove.field"))
				.withTextMapping(field -> textService.getFieldMemberTextProvider(workspace, resource, bundle, info, field).makeText())
				.withGraphicMapping(field -> iconService.getClassMemberIconProvider(workspace, resource, bundle, info, field).makeIcon())
				.show();
	}

	/**
	 * Removes the given fields from the given class.
	 *
	 * @param workspace
	 * 		Containing workspace.
	 * @param resource
	 * 		Containing resource.
	 * @param bundle
	 * 		Containing bundle.
	 * @param declaringClass
	 * 		Class declaring the methods.
	 * @param fields
	 * 		Fields to delete.
	 */
	public void deleteClassFields(@Nonnull Workspace workspace,
	                              @Nonnull WorkspaceResource resource,
	                              @Nonnull JvmClassBundle bundle,
	                              @Nonnull JvmClassInfo declaringClass,
	                              @Nonnull Collection<FieldMember> fields) {
		ClassWriter writer = new ClassWriter(0);
		MemberRemovingVisitor visitor = new MemberRemovingVisitor(writer, FieldPredicate.of(fields));
		declaringClass.getClassReader().accept(visitor, 0);
		bundle.put(declaringClass.toJvmClassBuilder()
				.adaptFrom(writer.toByteArray())
				.build());
	}

	/**
	 * Prompts the user to select methods within the class to remove.
	 *
	 * @param workspace
	 * 		Containing workspace.
	 * @param resource
	 * 		Containing resource.
	 * @param bundle
	 * 		Containing bundle.
	 * @param info
	 * 		Class to update.
	 */
	public void deleteClassMethods(@Nonnull Workspace workspace,
	                               @Nonnull WorkspaceResource resource,
	                               @Nonnull JvmClassBundle bundle,
	                               @Nonnull JvmClassInfo info) {
		ItemListSelectionPopup.forMethods(info, methods -> deleteClassMethods(workspace, resource, bundle, info, methods))
				.withMultipleSelection()
				.withTitle(Lang.getBinding("menu.edit.remove.method"))
				.withTextMapping(method -> textService.getMethodMemberTextProvider(workspace, resource, bundle, info, method).makeText())
				.withGraphicMapping(method -> iconService.getClassMemberIconProvider(workspace, resource, bundle, info, method).makeIcon())
				.show();
	}

	/**
	 * Removes the given methods from the given class.
	 *
	 * @param workspace
	 * 		Containing workspace.
	 * @param resource
	 * 		Containing resource.
	 * @param bundle
	 * 		Containing bundle.
	 * @param declaringClass
	 * 		Class declaring the methods.
	 * @param methods
	 * 		Methods to delete.
	 */
	public void deleteClassMethods(@Nonnull Workspace workspace,
	                               @Nonnull WorkspaceResource resource,
	                               @Nonnull JvmClassBundle bundle,
	                               @Nonnull JvmClassInfo declaringClass,
	                               @Nonnull Collection<MethodMember> methods) {
		ClassWriter writer = new ClassWriter(0);
		MemberRemovingVisitor visitor = new MemberRemovingVisitor(writer, MethodPredicate.of(methods));
		declaringClass.getClassReader().accept(visitor, 0);
		bundle.put(declaringClass.toJvmClassBuilder()
				.adaptFrom(writer.toByteArray())
				.build());
	}

	/**
	 * Prompts the user to select annotations on the class to remove.
	 *
	 * @param workspace
	 * 		Containing workspace.
	 * @param resource
	 * 		Containing resource.
	 * @param bundle
	 * 		Containing bundle.
	 * @param info
	 * 		Class to update.
	 */
	public void deleteClassAnnotations(@Nonnull Workspace workspace,
	                                   @Nonnull WorkspaceResource resource,
	                                   @Nonnull JvmClassBundle bundle,
	                                   @Nonnull JvmClassInfo info) {
		ItemListSelectionPopup.forAnnotationRemoval(info, annotations -> {
					List<String> names = annotations.stream()
							.map(AnnotationInfo::getDescriptor)
							.map(desc -> desc.substring(1, desc.length() - 1))
							.collect(Collectors.toList());
					immediateDeleteAnnotations(bundle, info, names);
				})
				.withMultipleSelection()
				.withTitle(Lang.getBinding("menu.edit.remove.annotation"))
				.withTextMapping(anno -> textService.getAnnotationTextProvider(workspace, resource, bundle, info, anno).makeText())
				.withGraphicMapping(anno -> iconService.getAnnotationIconProvider(workspace, resource, bundle, info, anno).makeIcon())
				.show();
	}

	/**
	 * Prompts the user to select annotations on the field or method to remove.
	 *
	 * @param workspace
	 * 		Containing workspace.
	 * @param resource
	 * 		Containing resource.
	 * @param bundle
	 * 		Containing bundle.
	 * @param info
	 * 		Class to update.
	 * @param member
	 * 		Field or method to remove annotations from.
	 */
	public void deleteMemberAnnotations(@Nonnull Workspace workspace,
	                                    @Nonnull WorkspaceResource resource,
	                                    @Nonnull JvmClassBundle bundle,
	                                    @Nonnull JvmClassInfo info,
	                                    @Nonnull ClassMember member) {
		ItemListSelectionPopup.forAnnotationRemoval(member, annotations -> {
					List<String> names = annotations.stream()
							.map(AnnotationInfo::getDescriptor)
							.map(desc -> desc.substring(1, desc.length() - 1))
							.collect(Collectors.toList());
					immediateDeleteAnnotations(bundle, member, names);
				})
				.withMultipleSelection()
				.withTitle(Lang.getBinding("menu.edit.remove.annotation"))
				.withTextMapping(anno -> textService.getAnnotationTextProvider(workspace, resource, bundle, info, anno).makeText())
				.withGraphicMapping(anno -> iconService.getAnnotationIconProvider(workspace, resource, bundle, info, anno).makeIcon())
				.show();
	}

	/**
	 * Prompts the user for field declaration info, to add it to the given class.
	 *
	 * @param workspace
	 * 		Containing workspace.
	 * @param resource
	 * 		Containing resource.
	 * @param bundle
	 * 		Containing bundle.
	 * @param info
	 * 		Class to update.
	 */
	public void addClassField(@Nonnull Workspace workspace,
	                          @Nonnull WorkspaceResource resource,
	                          @Nonnull JvmClassBundle bundle,
	                          @Nonnull JvmClassInfo info) {
		new AddMemberPopup(member -> {
			ClassWriter writer = new ClassWriter(0);
			info.getClassReader().accept(new MemberStubAddingVisitor(writer, member), 0);
			JvmClassInfo updatedInfo = info.toJvmClassBuilder()
					.adaptFrom(writer.toByteArray())
					.build();
			bundle.put(updatedInfo);

			// Open the assembler with the new field
			try {
				openAssembler(PathNodes.memberPath(workspace, resource, bundle, updatedInfo, member));
			} catch (IncompletePathException e) {
				logger.error("Failed to open assembler for new field", e);
			}
		}).forField(info).show();
	}

	/**
	 * Prompts the user for method declaration info, to add it to the given class.
	 *
	 * @param workspace
	 * 		Containing workspace.
	 * @param resource
	 * 		Containing resource.
	 * @param bundle
	 * 		Containing bundle.
	 * @param info
	 * 		Class to update.
	 */
	public void addClassMethod(@Nonnull Workspace workspace,
	                           @Nonnull WorkspaceResource resource,
	                           @Nonnull JvmClassBundle bundle,
	                           @Nonnull JvmClassInfo info) {
		new AddMemberPopup(member -> {
			ClassWriter writer = new ClassWriter(0);
			info.getClassReader().accept(new MemberStubAddingVisitor(writer, member), 0);
			JvmClassInfo updatedInfo = info.toJvmClassBuilder()
					.adaptFrom(writer.toByteArray())
					.build();
			bundle.put(updatedInfo);

			// Open the assembler with the new method
			try {
				openAssembler(PathNodes.memberPath(workspace, resource, bundle, updatedInfo, member));
			} catch (IncompletePathException e) {
				logger.error("Failed to open assembler for new method", e);
			}
		}).forMethod(info).show();
	}

	/**
	 * Makes the given methods no-op.
	 *
	 * @param workspace
	 * 		Containing workspace.
	 * @param resource
	 * 		Containing resource.
	 * @param bundle
	 * 		Containing bundle.
	 * @param declaringClass
	 * 		Class declaring the methods.
	 * @param methods
	 * 		Methods to noop.
	 */
	public void makeMethodsNoop(@Nonnull Workspace workspace,
	                            @Nonnull WorkspaceResource resource,
	                            @Nonnull JvmClassBundle bundle,
	                            @Nonnull JvmClassInfo declaringClass,
	                            @Nonnull Collection<MethodMember> methods) {
		ClassWriter writer = new ClassWriter(0);
		MethodNoopingVisitor visitor = new MethodNoopingVisitor(writer, MethodPredicate.of(methods));
		declaringClass.getClassReader().accept(visitor, 0);
		bundle.put(declaringClass.toJvmClassBuilder()
				.adaptFrom(writer.toByteArray())
				.build());
	}

	/**
	 * @param bundle
	 * 		Containing bundle.
	 * @param annotated
	 * 		Annotated class or member.
	 * @param annotationType
	 * 		Annotation type to remove.
	 */
	public void immediateDeleteAnnotations(@Nonnull ClassBundle<? extends ClassInfo> bundle,
	                                       @Nonnull Annotated annotated,
	                                       @Nonnull String annotationType) {
		immediateDeleteAnnotations(bundle, annotated, Collections.singleton(annotationType));
	}

	/**
	 * @param bundle
	 * 		Containing bundle.
	 * @param annotated
	 * 		Annotated class or member.
	 * @param annotationTypes
	 * 		Annotation types to remove.
	 */
	public void immediateDeleteAnnotations(@Nonnull ClassBundle<? extends ClassInfo> bundle,
	                                       @Nonnull Annotated annotated,
	                                       @Nonnull Collection<String> annotationTypes) {
		try {
			if (annotated instanceof JvmClassInfo target) {
				ClassWriter writer = new ClassWriter(0);
				target.getClassReader().accept(new ClassAnnotationRemovingVisitor(writer, annotationTypes), 0);
				JvmClassInfo updatedClass = new JvmClassInfoBuilder(writer.toByteArray()).build();
				bundle.put(cast(updatedClass));
			} else if (annotated instanceof ClassMember member && member.getDeclaringClass() instanceof JvmClassInfo target) {
				ClassWriter writer = new ClassWriter(0);
				if (member.isField()) {
					FieldMember field = (FieldMember) member;
					target.getClassReader().accept(FieldAnnotationRemovingVisitor.forClass(writer, annotationTypes, field), 0);
				} else {
					MethodMember method = (MethodMember) member;
					target.getClassReader().accept(MethodAnnotationRemovingVisitor.forClass(writer, annotationTypes, method), 0);
				}
				JvmClassInfo updatedClass = new JvmClassInfoBuilder(writer.toByteArray()).build();
				bundle.put(cast(updatedClass));
			} else {
				logger.warn("Cannot remove annotations on unsupported annotated type: {}", annotated.getClass().getSimpleName());
			}
		} catch (Throwable t) {
			logger.error("Failed removing annotation", t);
		}
	}

	/**
	 * @return New string search pane, opened in a new docking tab.
	 */
	@Nonnull
	public StringSearchPane openNewStringSearch() {
		return openSearchPane("menu.search.string", CarbonIcons.QUOTES, stringSearchPaneProvider);
	}

	/**
	 * @return New number search pane, opened in a new docking tab.
	 */
	@Nonnull
	public NumberSearchPane openNewNumberSearch() {
		return openSearchPane("menu.search.number", CarbonIcons.NUMBER_0, numberSearchPaneProvider);
	}

	/**
	 * @return New class-reference search pane, opened in a new docking tab.
	 */
	@Nonnull
	public ClassReferenceSearchPane openNewClassReferenceSearch() {
		return openSearchPane("menu.search.class.type-references", CarbonIcons.CODE_REFERENCE, classReferenceSearchPaneProvider);
	}

	/**
	 * @return New member-reference search pane, opened in a new docking tab.
	 */
	@Nonnull
	public MemberReferenceSearchPane openNewMemberReferenceSearch() {
		return openSearchPane("menu.search.class.member-references", CarbonIcons.CODE_REFERENCE, memberReferenceSearchPaneProvider);
	}

	@Nonnull
	private <T extends AbstractSearchPane> T openSearchPane(@Nonnull String titleId, @Nonnull Ikon icon, @Nonnull Instance<T> paneProvider) {
		DockingRegion region = dockingManager.getRegions().stream()
				.filter(r -> r.getDockTabs().stream().anyMatch(t -> t.getContent() instanceof AbstractSearchPane))
				.findFirst().orElse(null);
		T content = paneProvider.get();
		if (region != null) {
			DockingTab tab = region.createTab(getBinding(titleId), content);
			tab.setGraphic(new FontIconView(icon));
			tab.select();
			FxThreadUtil.run(() -> SceneUtils.focus(content));
		} else {
			region = dockingManager.newRegion();
			DockingTab tab = region.createTab(getBinding(titleId), content);
			tab.setGraphic(new FontIconView(icon));
			RecafScene scene = new RecafScene(region);
			Stage window = windowFactory.createAnonymousStage(scene, getBinding("menu.search"), 800, 400);
			window.show();
			window.requestFocus();
		}
		return content;
	}

	/**
	 * Looks for the {@link Navigable} component representing the path and returns it if found.
	 * If no such component exists, it should be generated by the passed supplier, which then gets returned.
	 * <br>
	 * The tab containing the {@link Navigable} component is selected when returned.
	 *
	 * @param path
	 * 		Path to navigate to.
	 * @param factory
	 * 		Factory to create a tab for displaying content located at the given path,
	 * 		should a tab for the content not already exist.
	 * 		<br>
	 * 		<b>NOTE:</b> It is required/assumed that the {@link Tab#getContent()} is a
	 * 		component implementing {@link Navigable}.
	 *
	 * @return Navigable content representing content of the path.
	 */
	@Nonnull
	public Navigable getOrCreatePathContent(@Nonnull PathNode<?> path, @Nonnull Supplier<DockingTab> factory) {
		List<Navigable> children = navigationManager.getNavigableChildrenByPath(path);
		if (children.isEmpty()) {
			return createContent(factory);
		} else {
			// Content by path is already open.
			Navigable navigable = children.get(0);
			selectTab(navigable);
			navigable.requestFocus();
			return navigable;
		}
	}

	@Nonnull
	private static Navigable createContent(@Nonnull Supplier<DockingTab> factory) {
		// Create the tab for the content, then display it.
		DockingTab tab = factory.get();
		tab.select();
		SceneUtils.focus(tab.getRegion().getScene());
		return (Navigable) tab.getContent();
	}

	private static void setupInfoTabContextMenu(@Nonnull Info info, @Nonnull DockingTab tab) {
		ContextMenu menu = new ContextMenu();
		ObservableList<MenuItem> items = menu.getItems();
		items.add(action("menu.tab.copypath", CarbonIcons.COPY_LINK, () -> ClipboardUtil.copyString(info)));
		items.add(separator());
		addCloseActions(menu, tab);
		tab.setContextMenu(menu);
	}

	/**
	 * Selects the containing {@link DockingTab} that contains the content.
	 *
	 * @param navigable
	 * 		Navigable content to select in its containing {@link DockingRegion}.
	 */
	private static void selectTab(Navigable navigable) {
		if (navigable instanceof Node node)
			SceneUtils.focus(node);
	}

	/**
	 * Shorthand for tab-creation + graphic setting.
	 *
	 * @param region
	 * 		Parent region to spawn in.
	 * @param title
	 * 		Tab title.
	 * @param graphic
	 * 		Tab graphic.
	 * @param content
	 * 		Tab content.
	 *
	 * @return Created tab.
	 */
	@Nonnull
	private static DockingTab createTab(@Nonnull DockingRegion region,
	                                    @Nonnull String title,
	                                    @Nonnull Node graphic,
	                                    @Nonnull Node content) {
		DockingTab tab = region.createTab(title, content);
		tab.setGraphic(graphic);
		return tab;
	}

	/**
	 * Shorthand for tab-creation + graphic setting.
	 *
	 * @param region
	 * 		Parent region to spawn in.
	 * @param title
	 * 		Tab title.
	 * @param graphic
	 * 		Tab graphic.
	 * @param content
	 * 		Tab content.
	 *
	 * @return Created tab.
	 */
	@Nonnull
	private static DockingTab createTab(@Nonnull DockingRegion region,
	                                    @Nonnull ObservableValue<String> title,
	                                    @Nonnull Node graphic,
	                                    @Nonnull Node content) {
		DockingTab tab = region.createTab(title, content);
		tab.setGraphic(graphic);
		return tab;
	}

	/**
	 * Adds close actions to the given menu.
	 * <ul>
	 *     <li>Close</li>
	 *     <li>Close others</li>
	 *     <li>Close all</li>
	 * </ul>
	 *
	 * @param menu
	 * 		Menu to add to.
	 * @param currentTab
	 * 		Current tab reference.
	 */
	private static void addCloseActions(@Nonnull ContextMenu menu, @Nonnull DockingTab currentTab) {
		menu.getItems().addAll(
				action("menu.tab.close", CarbonIcons.CLOSE, currentTab::close),
				action("menu.tab.closeothers", CarbonIcons.CLOSE, () -> {
					for (DockingTab regionTab : currentTab.getRegion().getDockTabs()) {
						if (regionTab != currentTab)
							regionTab.close();
					}
				}),
				action("menu.tab.closeall", CarbonIcons.CLOSE, () -> {
					for (DockingTab regionTab : currentTab.getRegion().getDockTabs())
						regionTab.close();
				})
		);
	}

	@Nonnull
	@Override
	public String getServiceId() {
		return ID;
	}

	@Nonnull
	@Override
	public ActionsConfig getServiceConfig() {
		return config;
	}
}<|MERGE_RESOLUTION|>--- conflicted
+++ resolved
@@ -108,7 +108,6 @@
 
 	@Inject
 	public Actions(@Nonnull ActionsConfig config,
-<<<<<<< HEAD
 	               @Nonnull NavigationManager navigationManager,
 	               @Nonnull DockingManager dockingManager,
 	               @Nonnull WindowFactory windowFactory,
@@ -123,6 +122,7 @@
 	               @Nonnull Instance<ImageFilePane> imagePaneProvider,
 	               @Nonnull Instance<AudioFilePane> audioPaneProvider,
 	               @Nonnull Instance<VideoFilePane> videoPaneProvider,
+	               @Nonnull Instance<HexFilePane> hexPaneProvider,
 	               @Nonnull Instance<AssemblerPane> assemblerPaneProvider,
 	               @Nonnull Instance<CommentEditPane> documentationPaneProvider,
 	               @Nonnull Instance<StringSearchPane> stringSearchPaneProvider,
@@ -130,29 +130,6 @@
 	               @Nonnull Instance<MethodCallGraphsPane> callGraphsPaneProvider,
 	               @Nonnull Instance<ClassReferenceSearchPane> classReferenceSearchPaneProvider,
 	               @Nonnull Instance<MemberReferenceSearchPane> memberReferenceSearchPaneProvider) {
-=======
-				   @Nonnull NavigationManager navigationManager,
-				   @Nonnull DockingManager dockingManager,
-				   @Nonnull WindowFactory windowFactory,
-				   @Nonnull TextProviderService textService,
-				   @Nonnull IconProviderService iconService,
-				   @Nonnull PathExportingManager pathExportingManager,
-				   @Nonnull Instance<MappingApplier> applierProvider,
-				   @Nonnull Instance<JvmClassPane> jvmPaneProvider,
-				   @Nonnull Instance<AndroidClassPane> androidPaneProvider,
-				   @Nonnull Instance<BinaryXmlFilePane> binaryXmlPaneProvider,
-				   @Nonnull Instance<TextFilePane> textPaneProvider,
-				   @Nonnull Instance<ImageFilePane> imagePaneProvider,
-				   @Nonnull Instance<AudioFilePane> audioPaneProvider,
-				   @Nonnull Instance<VideoFilePane> videoPaneProvider,
-				   @Nonnull Instance<HexFilePane> hexPaneProvider,
-				   @Nonnull Instance<AssemblerPane> assemblerPaneProvider,
-				   @Nonnull Instance<CommentEditPane> documentationPaneProvider,
-				   @Nonnull Instance<StringSearchPane> stringSearchPaneProvider,
-				   @Nonnull Instance<NumberSearchPane> numberSearchPaneProvider,
-				   @Nonnull Instance<ClassReferenceSearchPane> classReferenceSearchPaneProvider,
-				   @Nonnull Instance<MemberReferenceSearchPane> memberReferenceSearchPaneProvider) {
->>>>>>> 4e323acf
 		this.config = config;
 		this.navigationManager = navigationManager;
 		this.dockingManager = dockingManager;
@@ -628,7 +605,7 @@
 	                                     @Nonnull WorkspaceResource resource,
 	                                     @Nonnull FileBundle bundle,
 	                                     @Nonnull FileInfo info) {
-		FilePathNode path = buildPath(workspace, resource, bundle, info);
+		FilePathNode path = PathNodes.filePath(workspace, resource, bundle, info);
 		return (FileNavigable) getOrCreatePathContent(path, () -> {
 			// Create text/graphic for the tab to create.
 			String title = textService.getFileInfoTextProvider(workspace, resource, bundle, info).makeText();

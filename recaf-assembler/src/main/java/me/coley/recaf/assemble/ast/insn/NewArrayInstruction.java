--- conflicted
+++ resolved
@@ -130,10 +130,6 @@
 
 	@Override
 	public String print() {
-<<<<<<< HEAD
-		return String.format("%s %s", getOpcode(), newArrayNames.get(getArrayTypeInt()));
-=======
 		return getOpcode() + " " + arrayType;
->>>>>>> beaa2d81
 	}
 }
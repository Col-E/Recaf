--- conflicted
+++ resolved
@@ -3,6 +3,7 @@
 import me.coley.recaf.assemble.ast.arch.Annotation;
 import me.coley.recaf.util.EscapeUtil;
 import me.coley.recaf.util.OpcodeUtil;
+import me.coley.recaf.util.StringUtil;
 import org.objectweb.asm.Handle;
 import org.objectweb.asm.Type;
 
@@ -120,18 +121,11 @@
 				return context.fmtKeyword("annotation-enum " ) + value;
 			case BOOLEAN:
 				return (Boolean) value ? "true" : "false";
-<<<<<<< HEAD
-			case FLOAT:
-				return value + "F";
-			case LONG:
-				return value + "L";
-=======
 			case LONG:
 				return value + "L";
 			case FLOAT:
 				return value + "F";
 			case DOUBLE:
->>>>>>> 00d7c666
 			case SHORT:
 			case INTEGER:
 			default:

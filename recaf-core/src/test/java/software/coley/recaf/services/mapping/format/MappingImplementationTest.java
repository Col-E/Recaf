--- conflicted
+++ resolved
@@ -130,7 +130,6 @@
 	}
 
 	@Test
-<<<<<<< HEAD
 	void testEnigma2() {
 		String mappingsText = """
 				CLASS test/Greetings rename/Hello
@@ -140,7 +139,9 @@
 		MappingFileFormat format = new EnigmaMappings();
 		IntermediateMappings mappings = assertDoesNotThrow(() -> format.parse(mappingsText));
 		assertInheritMap(mappings);
-=======
+	}
+
+	@Test
 	void testEnigmaWithoutEntries() {
 		// The mapped names are optional, so we should be able to parse a sample with no
 		// actual target names, and get an empty result.
@@ -153,7 +154,6 @@
 		assertTrue(mappings.getClasses().isEmpty());
 		assertTrue(mappings.getFields().isEmpty());
 		assertTrue(mappings.getMethods().isEmpty());
->>>>>>> 928d97bb
 	}
 
 	@Test

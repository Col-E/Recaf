package me.coley.recaf.code;

import me.coley.recaf.RecafConstants;
<<<<<<< HEAD
import me.coley.recaf.assemble.util.ProgramClass;
=======
import me.coley.recaf.util.logging.Logging;
>>>>>>> e599d999
import org.objectweb.asm.ClassReader;
import org.objectweb.asm.ClassVisitor;
import org.objectweb.asm.FieldVisitor;
import org.objectweb.asm.MethodVisitor;
import org.slf4j.Logger;

import java.util.*;
import java.util.stream.Collectors;

/**
 * Class info for resource. Provides some basic information about the class.
 *
 * @author Matt Coley
 */
<<<<<<< HEAD
public class ClassInfo implements ItemInfo, LiteralInfo, CommonClassInfo, ProgramClass {
=======
public class ClassInfo implements ItemInfo, LiteralInfo, CommonClassInfo {
	private static final Logger LOGGER = Logging.get(ClassInfo.class);
	public static long maxOuterDepth = 20;
>>>>>>> e599d999
	private final byte[] value;
	private final String name;
	private final String superName;
	private final String signature;
	private final List<String> interfaces;
	private final List<InnerClassInfo> innerClasses;
	private final List<String> outerClassBreadcrumbs;
	private final int version;
	private final int access;
	private final List<FieldInfo> fields;
	private final List<MethodInfo> methods;
	private ClassReader classReader;
	private int hashCode;

	private ClassInfo(String name, String superName, String signature, List<String> interfaces, int version, int access,
					  List<FieldInfo> fields, List<MethodInfo> methods, byte[] value,
					  List<InnerClassInfo> innerClasses, List<String> outerClassBreadcrumbs) {
		this.value = value;
		this.name = name;
		this.signature = signature;
		this.superName = superName;
		this.interfaces = interfaces;
		this.version = version;
		this.access = access;
		this.fields = fields;
		this.methods = methods;
		this.innerClasses = innerClasses;
		this.outerClassBreadcrumbs = outerClassBreadcrumbs;
	}

	@Override
	public byte[] getValue() {
		return value;
	}

	@Override
	public String getName() {
		return name;
	}

	@Override
	public String getSuperName() {
		return superName;
	}

	@Override
	public String getSignature() {
		return signature;
	}

	@Override
	public List<String> getInterfaces() {
		return interfaces;
	}

	@Override
	public int getAccess() {
		return access;
	}

	@Override
	public List<FieldInfo> getFields() {
		return fields;
	}

	@Override
	public List<MethodInfo> getMethods() {
		return methods;
	}

	@Override
	public List<InnerClassInfo> getInnerClasses() {
		return innerClasses;
	}

	@Override
	public List<String> getOuterClassBreadcrumbs() {
		return outerClassBreadcrumbs;
	}

	/**
	 * @return Class major version.
	 */
	public int getVersion() {
		return version;
	}

	@Override
	public boolean equals(Object o) {
		if (this == o) return true;
		if (o == null || getClass() != o.getClass()) return false;
		ClassInfo info = (ClassInfo) o;
		return access == info.access &&
				name.equals(info.name) &&
				Objects.equals(superName, info.superName) &&
				Objects.equals(signature, info.signature) &&
				interfaces.equals(info.interfaces) &&
				fields.equals(info.fields) &&
				methods.equals(info.methods);
	}

	@Override
	public int hashCode() {
		int hashCode = this.hashCode;
		if (hashCode == 0) {
			hashCode = name.hashCode();
			hashCode = 31 * hashCode + Objects.hashCode(superName);
			hashCode = 31 * hashCode + Objects.hashCode(signature);
			hashCode = 31 * hashCode + interfaces.hashCode();
			hashCode = 31 * hashCode + access;
			hashCode = 31 * hashCode + fields.hashCode();
			hashCode = 31 * hashCode + methods.hashCode();
			this.hashCode = hashCode + 1;
		}
		return hashCode;
	}

	@Override
	public String toString() {
		return "ClassInfo{'" + name + "'}";
	}

	/**
	 * @return ASM class reader.
	 */
	public ClassReader getClassReader() {
		ClassReader classReader = this.classReader;
		if (classReader == null) {
			return this.classReader = new ClassReader(value);
		}
		return classReader;
	}

	/**
	 * Create a class info unit from the given class bytecode.
	 *
	 * @param value
	 * 		Class bytecode.
	 *
	 * @return Parsed class information unit.
	 */
	@SuppressWarnings("unchecked")
	public static ClassInfo read(byte[] value) {
		ClassReader reader = new ClassReader(value);
		String className = reader.getClassName();
		String superName = reader.getSuperName();
		String[] signatureWrapper = new String[1];
		List<String>[] interfacesWrapper = new List[1];
		int access = reader.getAccess();
		int[] versionWrapper = new int[1];
		List<FieldInfo> fields = new ArrayList<>();
		List<MethodInfo> methods = new ArrayList<>();
		List<InnerClassInfo> innerClasses = new ArrayList<>();
		reader.accept(new ClassVisitor(RecafConstants.ASM_VERSION) {
			@Override
			public void visit(int version, int access, String name, String signature,
							  String superName, String[] interfaces) {
				versionWrapper[0] = version;
				interfacesWrapper[0] = Arrays.asList(interfaces);
				signatureWrapper[0] = signature;
			}

			@Override
			public FieldVisitor visitField(int access, String name, String descriptor, String sig, Object value) {
				fields.add(new FieldInfo(className, name, descriptor, sig, access, value));
				return null;
			}

			@Override
			public MethodVisitor visitMethod(int access, String name, String descriptor, String sig, String[] ex) {
				List<String> exceptions = ex == null ? Collections.emptyList() : Arrays.asList(ex);
				methods.add(new MethodInfo(className, name, descriptor, sig, access, exceptions));
				return null;
			}

			@Override
			public void visitInnerClass(String name, String outerName, String innerName, int access) {
				innerClasses.add(new InnerClassInfo(className, name, outerName, innerName, access));
			}
		}, ClassReader.SKIP_CODE);
		List<InnerClassInfo> directlyNested = // Getting all inner classes which are directly visible, no nested inside nested ones
				innerClasses.stream()
						.filter(innerClass -> className.equals(innerClass.getOuterName()) && !className.equals(innerClass.getName()))
						.collect(Collectors.toList());
		// Create outer class breadcrumbs
		// Alternatives are not great:
		// - Splitting by $ can go wrong with obfuscation.
		// - Searching for outer classes when opening the outline can be slow because if you have a big workspace/package,
		//   you need to go multiple time through all the entries for reconstruction.
		String outerClassName = outerClassOf(className, innerClasses);
		List<String> breadcrumbs = new ArrayList<>();
		int counter = 0; // if some obfuscators think they can trick this by adding many inner classes
		if (maxOuterDepth > 0) while (outerClassName != null) {
			if (++counter > maxOuterDepth) {
				LOGGER.info("Class {} has too long breadcrumb of outer classes (over {}), " +
						"cleared chain, as this assumed to be work from obfuscators.", className, maxOuterDepth);
				breadcrumbs.clear(); // assuming some obfuscator is at work, so breadcrumbs might be invalid.
				break;
			}
			breadcrumbs.add(0, outerClassName);
			outerClassName = outerClassOf(outerClassName, innerClasses);
		}
		return new ClassInfo(
				className,
				superName,
				signatureWrapper[0],
				interfacesWrapper[0],
				versionWrapper[0],
				access,
				fields,
				methods,
				value,
				directlyNested,
				breadcrumbs);
	}

	private static String outerClassOf(String name, List<InnerClassInfo> candidates) {
		if (name == null || name.isEmpty()) return null;
		for (InnerClassInfo innerClass : candidates) {
			if (name.equals(innerClass.getName())) {
				return innerClass.getOuterName();
			}
		}
		return null;
	}
}<|MERGE_RESOLUTION|>--- conflicted
+++ resolved
@@ -1,11 +1,8 @@
 package me.coley.recaf.code;
 
 import me.coley.recaf.RecafConstants;
-<<<<<<< HEAD
 import me.coley.recaf.assemble.util.ProgramClass;
-=======
 import me.coley.recaf.util.logging.Logging;
->>>>>>> e599d999
 import org.objectweb.asm.ClassReader;
 import org.objectweb.asm.ClassVisitor;
 import org.objectweb.asm.FieldVisitor;
@@ -20,13 +17,9 @@
  *
  * @author Matt Coley
  */
-<<<<<<< HEAD
 public class ClassInfo implements ItemInfo, LiteralInfo, CommonClassInfo, ProgramClass {
-=======
-public class ClassInfo implements ItemInfo, LiteralInfo, CommonClassInfo {
 	private static final Logger LOGGER = Logging.get(ClassInfo.class);
 	public static long maxOuterDepth = 20;
->>>>>>> e599d999
 	private final byte[] value;
 	private final String name;
 	private final String superName;

--- conflicted
+++ resolved
@@ -93,17 +93,17 @@
 	}
 
 	/**
-<<<<<<< HEAD
+	 * @return Provides access to the {@link Workspace} package and class names as a tree model.
+	 */
+	public WorkspaceTreeService getTreeService() {
+		return treeService;
+	}
+
+	/**
 	 * @return The class reference analyzer.
 	 */
 	public ClassReferenceAnalyzer getClassReferenceAnalyzer() {
 		return classReferenceAnalyzer;
-=======
-	 * @return Provides access to the {@link Workspace} package and class names as a tree model.
-	 */
-	public WorkspaceTreeService getTreeService() {
-		return treeService;
->>>>>>> 0d98df7e
 	}
 
 	/**
@@ -128,11 +128,8 @@
 			symbolSolver = WorkspaceSymbolSolver.create(workspace);
 			javaParserHelper = JavaParserHelper.create(symbolSolver);
 			ssvmIntegration = new SsvmIntegration(workspace);
-<<<<<<< HEAD
+			treeService = new WorkspaceTreeService(workspace);
 			classReferenceAnalyzer = new ClassReferenceAnalyzer(workspace);
-=======
-			treeService = new WorkspaceTreeService(workspace);
->>>>>>> 0d98df7e
 		}
 	}
 }
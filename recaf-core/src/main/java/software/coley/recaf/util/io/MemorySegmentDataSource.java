package software.coley.recaf.util.io;

import jakarta.annotation.Nonnull;
import software.coley.recaf.util.IOUtil;

import java.io.IOException;
import java.io.InputStream;
import java.io.OutputStream;
import java.lang.foreign.MemorySegment;
import java.lang.foreign.ValueLayout;

/**
 * {@link ByteSource} implemented via {@link MemorySegment}.
 *
 * @author xDark
 */
public final class MemorySegmentDataSource implements ByteSource, AutoCloseable {
	private final MemorySegment data;

	/**
	 * @param data
	 * 		Data to read bytes from.
	 */
	public MemorySegmentDataSource(MemorySegment data) {
		this.data = data;
	}

	@Override
	public void close() throws Exception {
	}

	@Nonnull
	@Override
	public byte[] readAll() throws IOException {
		MemorySegment data = this.data;
		if (data.byteSize() > Integer.MAX_VALUE - 8) {
			throw new IOException("Too large content");
		}
		return data.toArray(ValueLayout.JAVA_BYTE);
	}

	@Nonnull
	@Override
	public byte[] peek(int count) {
		MemorySegment data = this.data;
		count = (int) Math.min(count, data.byteSize());
		return data.asSlice(0, count).toArray(ValueLayout.JAVA_BYTE);
	}

	@Nonnull
	@Override
	public InputStream openStream() {
		return new MemorySegmentInputStream(data);
	}

<<<<<<< HEAD
	@Nonnull
	@Override
	public MemorySegment mmap() throws IOException {
		return data;
	}

	static final class MemorySegmentInputStream extends InputStream {
=======
	// TODO: Replace this class with the one from LL-J-Zip when the next release is made
	private static final class MemorySegmentInputStream extends InputStream {
>>>>>>> b5dab0ec
		private final MemorySegment data;
		private long read;
		private long markedOffset = -1;
		private long markedLimit;
		private volatile boolean closed;

		MemorySegmentInputStream(MemorySegment data) {
			this.data = data;
		}

		private void checkMarkLimit() {
			if (markedOffset > -1) {
				// Discard if we passed the read limit for our mark
				long diff = read - markedOffset;
				if (diff > markedLimit) {
					markedOffset = -1;
				}
			}
		}

		@Override
		public boolean markSupported() {
			return true;
		}

		@Override
		public synchronized void mark(int limit) {
			// Record current position and read-limit
			markedOffset = read;
			markedLimit = limit;
		}

		@Override
		public synchronized void reset() {
			// Revert read to marked position.
			read = markedOffset;
		}

		@Override
		public int read() throws IOException {
			ensureOpen();
			MemorySegment data = this.data;
			if (read >= data.byteSize()) {
				return -1;
			}
			byte b = data.get(ValueLayout.JAVA_BYTE, read++);
			checkMarkLimit();
			return b & 0xff;
		}

		@Override
		public int read(@Nonnull byte[] b, int off, int len) throws IOException {
			ensureOpen();
			MemorySegment data = this.data;
			long read = this.read;
			long length = data.byteSize();
			if (read >= length) {
				return -1;
			}
			long remaining = length - read;
			len = (int) Math.min(remaining, len);
			MemorySegment.copy(data, read, MemorySegment.ofArray(b), off, len);
			this.read += len;
			checkMarkLimit();
			return len;
		}

		@Override
		public byte[] readNBytes(int len) throws IOException {
			ensureOpen();
			MemorySegment data = this.data;
			long read = this.read;
			long length = data.byteSize();
			if (read >= length) {
				return new byte[0];
			}
			long remaining = length - read;
			len = (int) Math.min(remaining, len);
			byte[] buf = new byte[len];
			MemorySegment.copy(data, read, MemorySegment.ofArray(buf), 0, len);
			this.read += len;
			checkMarkLimit();
			return buf;
		}

		@Override
		public long skip(long n) throws IOException {
			ensureOpen();
			MemorySegment data = this.data;
			long read = this.read;
			long length = data.byteSize();
			if (read >= length) {
				return 0;
			}
			n = Math.min(n, length - read);
			this.read += n;
			checkMarkLimit();
			return n;
		}

		@Override
		public int available() throws IOException {
			ensureOpen();
			MemorySegment data = this.data;
			long length = data.byteSize();
			long read = this.read;
			if (read >= length) {
				return 0;
			}
			long remaining = length - read;
			if (remaining > Integer.MAX_VALUE)
				return Integer.MAX_VALUE;
			return (int) remaining;
		}

		@Override
		public void close() throws IOException {
			closed = true;
		}

		@Override
		public long transferTo(OutputStream out) throws IOException {
			ensureOpen();
			MemorySegment data = this.data;
			long length = data.byteSize();
			long read = this.read;
			if (read >= length) {
				return 0L;
			}
			long remaining = length - read;
			byte[] buffer = IOUtil.newByteBuffer();
			MemorySegment bufferSegment = MemorySegment.ofArray(buffer);
			while (read < length) {
				int copyable = (int) Math.min(buffer.length, length - read);
				MemorySegment.copy(data, read, bufferSegment, 0, copyable);
				out.write(buffer, 0, copyable);
				read += copyable;
			}
			this.read = length;
			checkMarkLimit();
			return remaining;
		}

		private void ensureOpen() throws IOException {
			if (closed)
				throw new IOException("Stream closed");
		}
	}
}<|MERGE_RESOLUTION|>--- conflicted
+++ resolved
@@ -53,18 +53,14 @@
 		return new MemorySegmentInputStream(data);
 	}
 
-<<<<<<< HEAD
 	@Nonnull
 	@Override
 	public MemorySegment mmap() throws IOException {
 		return data;
 	}
 
+	// TODO: Replace this class with the one from LL-J-Zip when the next release is made
 	static final class MemorySegmentInputStream extends InputStream {
-=======
-	// TODO: Replace this class with the one from LL-J-Zip when the next release is made
-	private static final class MemorySegmentInputStream extends InputStream {
->>>>>>> b5dab0ec
 		private final MemorySegment data;
 		private long read;
 		private long markedOffset = -1;

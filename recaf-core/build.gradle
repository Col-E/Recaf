import java.nio.file.Files

plugins {
    id "com.peterabeles.gversion" version "1.10"
}

apply plugin: 'java-library'
apply plugin: 'java-test-fixtures'

dependencies {
    api asm
    api asm_analysis
    api asm_commons
    api asm_tree
    api asm_util
    api binary_resources
    api cafedude
    api cdi_api
    api cdi_impl
    api cfr
    api(dex_translator) {
        exclude group: 'com.android.tools'
    }
    api directories
    api(downgrader) {
        exclude group: 'org.ow2.asm'
        exclude group: 'org.slf4j'
        exclude group: 'com.github.RaphiMC.JavaDowngrader', module: 'runtime-dep'
    }
    api extra_collections
    api extra_observables
    api gson // required by R8 (from dex-translator)
    api instrument_server
    api jphantom
    api llzip
    api logging_impl
    api picocli
    api procyon
    api jackson
    api jlinker
    api openrewrite
    api regex
    api jasm_core
    api jasm_composistion_jvm
<<<<<<< HEAD
    api ssvm_core
    api ssvm_invoke
    api ssvm_io
=======
    api vineflower
>>>>>>> 76f2ac39
}

// Force generation of gversion data class when the version information is not up-to-date
tasks.register('conditionalBuildConfigUpdate') {
    if (!isBuildConfigUpToDate()) {
        finalizedBy createVersionFile
    }
}
project.compileJava.dependsOn('conditionalBuildConfigUpdate')
gversion {
    srcDir = "src/generated/java/"
    classPackage = "software.coley.recaf"
    className = "RecafBuildConfig"
    dateFormat = "yyyy MM/dd HH:mm"
    debug = true
    language = "java"
    explicitType = false
    annotate = false
}
sourceSets {
    // Need to add the generated class to the source set
    main {
        java {
            srcDirs 'src/generated/java', 'src/main/java'
        }
    }
}

private boolean isBuildConfigUpToDate() {
    File buildConfigPath = project.file(gversion.srcDir +
            gversion.classPackage.replace('.', '/') + '/' +
            gversion.className + ".java")
    if (buildConfigPath.exists()) {
        String text = Files.readString(buildConfigPath.toPath())
        if (text.contains('VERSION = "' + project.version + '"'))
            return true
    }
    return false
}<|MERGE_RESOLUTION|>--- conflicted
+++ resolved
@@ -42,13 +42,10 @@
     api regex
     api jasm_core
     api jasm_composistion_jvm
-<<<<<<< HEAD
     api ssvm_core
     api ssvm_invoke
     api ssvm_io
-=======
     api vineflower
->>>>>>> 76f2ac39
 }
 
 // Force generation of gversion data class when the version information is not up-to-date

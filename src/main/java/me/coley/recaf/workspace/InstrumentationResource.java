--- conflicted
+++ resolved
@@ -1,15 +1,11 @@
 package me.coley.recaf.workspace;
 
-<<<<<<< HEAD
-=======
 import com.google.common.base.MoreObjects;
 import me.coley.recaf.control.Controller;
 import me.coley.recaf.control.gui.GuiController;
 import me.coley.recaf.ui.MainWindow;
 import me.coley.recaf.util.ClasspathUtil;
 import me.coley.recaf.util.Log;
->>>>>>> 3167bc6b
-import org.apache.commons.io.IOUtils;
 import org.objectweb.asm.Type;
 
 import java.io.ByteArrayOutputStream;
@@ -154,26 +150,18 @@
 			if (name.contains("["))
 				continue;
 			String path = name.concat(".class");
-<<<<<<< HEAD
 			ClassLoader loader = c.getClassLoader();
 			try(InputStream in = (loader != null) ?
 					loader.getResourceAsStream(path) : ClassLoader.getSystemResourceAsStream(path)) {
 				if(in != null) {
 					out.reset();
-					classes.put(name, IOUtils.toByteArray(in));
-=======
-			ClassLoader loader = MoreObjects.firstNonNull(c.getClassLoader(), ClasspathUtil.scl);
-			try(InputStream in = loader.getResourceAsStream(path)) {
-				if(in != null && !map.containsKey(name)) {
-					map.put(name, IOUtils.toByteArray(in));
-					// Make sure the class is NOT marked as dirty after initially registering it
+					getClasses().put(name, IOUtil.toByteArray(in, out, buffer));
 					getDirtyClasses().remove(name);
->>>>>>> 3167bc6b
 				}
 			}
 		}
 	}
-
+  
 	/**
 	 *
 	 * @return Instrumentation resource instance.

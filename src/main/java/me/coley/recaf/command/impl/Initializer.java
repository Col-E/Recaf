--- conflicted
+++ resolved
@@ -36,13 +36,9 @@
 
 	@Override
 	public void run() {
-		boolean headless = cli || script != null;
+		boolean headless = cli || script != null || GraphicsEnvironment.isHeadless();
 		Controller controller;
-<<<<<<< HEAD
-		if (cli || script != null || GraphicsEnvironment.isHeadless())
-=======
 		if (headless)
->>>>>>> 3167bc6b
 			controller = new HeadlessController(input, script);
 		else
 			controller = new GuiController(input);

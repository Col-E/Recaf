--- conflicted
+++ resolved
@@ -1,11 +1,7 @@
 def asmVersion = '9.6'
 def cafeDudeVersion = '1.10.2'
-<<<<<<< HEAD
+def junitVersion = '5.10.0'
 def jasmVersion = '2.0.1'
-def junitVersion = '5.9.2'
-=======
-def junitVersion = '5.10.0'
->>>>>>> 1260283d
 
 project.ext {
     asm = "org.ow2.asm:asm:$asmVersion"

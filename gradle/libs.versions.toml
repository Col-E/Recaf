--- conflicted
+++ resolved
@@ -45,10 +45,6 @@
 jgrapht = "1.5.2"
 
 [libraries]
-<<<<<<< HEAD
-
-=======
->>>>>>> b5dab0ec
 asm-core = { module = "org.ow2.asm:asm", version.ref = "asm" }
 asm-analysis = { module = "org.ow2.asm:asm-analysis", version.ref = "asm" }
 asm-commons = { module = "org.ow2.asm:asm-commons", version.ref = "asm" }

--- conflicted
+++ resolved
@@ -17,11 +17,7 @@
 instrument-server = "1.4.0"
 jackson = "2.16.1"
 jakarta-annotation = "3.0.0-M1"
-<<<<<<< HEAD
 jasm = "913f24ec92"
-=======
-jasm = "1246e379c5"
->>>>>>> 7e1bc1fa
 jlinker = "1.0.7"
 jphantom = "1.4.4"
 junit = "5.10.2"
